--- conflicted
+++ resolved
@@ -40,11 +40,7 @@
       - --filter-files
       - --skip-gitignore
 
-<<<<<<< HEAD
-  - repo: https://github.com/ambv/black
-=======
   - repo: https://github.com/psf/black
->>>>>>> 36dd7468
     rev: 24.4.2
     hooks:
     - id: black
