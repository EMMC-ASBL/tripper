site_name: "Tripper"
site_description: Documentation for the Tripper package
site_url: https://EMMC-ASBL.github.io/tripper
copyright: Copyright &copy; 2022 SINTEF

theme:
  name: material
  palette:
    scheme: default
    primary: cyan
    accent: teal
  icon:
    repo: fontawesome/brands/github
    logo: material/library-shelves
  favicon: assets/images/favicon.png
  language: en
  features:
    - navigation.instant
    - navigation.top
    - content.tabs.link

repo_name: "tripper"
repo_url: "https://github.com/EMMC-ASBL/tripper"
edit_uri: ""

extra:
  social:
    - icon: fontawesome/brands/square-github
      link: https://github.com/EMMC-ASBL
      name: "EMMC-ASBL on GitHub"
  version:
    provider: mike
    default: latest

extra_css:
  - css/reference.css

markdown_extensions:
  - admonition
  - attr_list
  - pymdownx.highlight
  - pymdownx.superfences
  - pymdownx.inlinehilite
  - pymdownx.tabbed:
      alternate_style: true
  - pymdownx.caret
  - pymdownx.tilde
  - pymdownx.keys
  - toc:
      permalink: true

plugins:
  - search:
      lang: en
  - mkdocstrings:
      default_handler: python
      handlers:
        python:
          options:
            show_root_heading: false
            show_root_toc_entry: true
            show_root_full_path: true
            show_object_full_path: false
            show_category_heading: false
            show_if_no_docstring: false
            show_source: true
            show_bases: true
            group_by_category: true
            heading_level: 2
            filters:
              - "!^_[^_]"
              - "^__init__$"
            members: null
            inherited_members: false
            docstring_style: google
            docstring_options:
              replace_admonitions: true
  - awesome-pages

nav:
  - Home: index.md
  - Tutorial: tutorial.md
  - Backend discovery: backend_discovery.md
  - ... | api_reference/**
  - Known issues: known-issues.md
<<<<<<< HEAD
=======
  - For developers: developers.md
>>>>>>> f3fec506
  - Changelog: CHANGELOG.md
  - License: LICENSE.md

watch:
  - tripper<|MERGE_RESOLUTION|>--- conflicted
+++ resolved
@@ -83,10 +83,7 @@
   - Backend discovery: backend_discovery.md
   - ... | api_reference/**
   - Known issues: known-issues.md
-<<<<<<< HEAD
-=======
   - For developers: developers.md
->>>>>>> f3fec506
   - Changelog: CHANGELOG.md
   - License: LICENSE.md
 
