--- conflicted
+++ resolved
@@ -36,9 +36,10 @@
 [project.optional-dependencies]
 mappings = [
     "pint>=0.16.1,<0.25",
+    "rdflib>=6.3.0,<7.0.0",
 ]
 dataset = [
-    "pint>=0.16.1,<0.25",  # not used yet...
+    "tripper[mappings]",
     "PyYaml>=3.0.0,<6.0.3",  # todo: check lower version
     "requests>=2.0.0,<3.4.1",  # todo: check lower version
 ]
@@ -51,7 +52,6 @@
     "pytest-cov==4.1.0",
 ]
 testing = [
-<<<<<<< HEAD
     "tripper[testing-core,mappings,dataset]",
     "EMMOntoPy>=0.5.0,<0.7.1",
     "rdflib>=6.3.0,<7.0.0",
@@ -61,27 +61,6 @@
 ]
 docs = [
     "tripper[testing]",
-=======
-    # Consistent with: dependencies (is this needed?)
-    "pint>=0.16.1,<0.24",
-    # Consistent with: testing-core
-    "pytest==7.4.4",
-    "pytest-cov==4.1.0",
-    # testing
-    "EMMOntoPy>=0.5.0,<0.7.1; python_version<'3.13'",
-    "rdflib>=6.3.0,<7.0.0",
-    "SPARQLWrapper>=2.0.0,<2.0.1",
-    "DLite-Python>=0.5.1,<0.5.17; python_version<'3.13'",
-    "graphviz>=0.20.1,<0.20.2",
-]
-docs = [
-    # Consistent with: testing
-    "EMMOntoPy>=0.5.0,<0.7.1",
-    "rdflib>=6.3.0,<7.0.0",
-    "SPARQLWrapper>=2.0.0,<2.0.1",
-    "DLite-Python>=0.5.1,<0.5.17; python_version<'3.13'",
-    # docs
->>>>>>> 64d46d73
     "mike==2.1.2",
     "mkdocs==1.5.3",
     "mkdocs-autorefs==0.4.1",
@@ -91,30 +70,7 @@
     "mkdocstrings-python-legacy==0.2.3",
 ]
 dev = [
-<<<<<<< HEAD
     "tripper[pre-commit,docs]",
-=======
-    # Consistent with: pre-commit
-    "pre-commit==2.21.0",
-    "pylint==2.15.5",
-    # Consistent with: testing-core
-    "pytest==7.4.4",
-    "pytest-cov==4.1.0",
-    # Consistent with testing
-    "EMMOntoPy>=0.5.0,<0.7.1",
-    "rdflib>=6.3.0,<7.0.0",
-    "SPARQLWrapper>=2.0.0,<2.0.1",
-    "DLite-Python>=0.5.1,<0.5.17; python_version<'3.13'",
-    "graphviz>=0.20.1,<0.20.2",
-    # Consistent with: docs
-    "mike==2.1.2",
-    "mkdocs==1.5.3",
-    "mkdocs-autorefs==0.4.1",
-    "mkdocs-awesome-pages-plugin==2.9.2",
-    "mkdocs-material==9.5.17",
-    "mkdocstrings==0.22.0",
-    "mkdocstrings-python-legacy==0.2.3",
->>>>>>> 64d46d73
 ]
 
 [project.urls]
