"""Test the datadoc clitool."""

from tripper.datadoc.clitool import main


def test_delete():
    """Test `datadoc delete` with Fuseki."""
    from dataset_paths import indir

    cmd = [
        "--triplestore=FusekiTest",
        f"--config={indir/'session.yaml'}",
        "delete",
<<<<<<< HEAD
        # f"--context={indir/'semdata-context.json'}",
        # f"--dump={outdir/'semdata.ttl'}",
        # f"{indir/'semdata.csv'}",
        f"--criteria=@id=semdata:SEM_cement_batch2/77600-23-001/77600-23-001_5kV_400x_m001",
=======
        (
            "--criteria=@id=semdata:SEM_cement_batch2/"
            "77600-23-001/77600-23-001_5kV_400x_m001"
        ),
>>>>>>> f59e4f55
    ]
    main(cmd)


def test_add():
    """Test `datadoc add` with Fuseki."""
    from dataset_paths import indir, outdir

    cmd = [
        "--triplestore=FusekiTest",
        f"--config={indir/'session.yaml'}",
        "add",
        f"--context={indir/'semdata-context.json'}",
        f"--dump={outdir/'semdata.ttl'}",
        f"{indir/'semdata.csv'}",
    ]
    main(cmd)


if True:
    # def test_find():
    """Test `datadoc find` with Fuseki."""
    from dataset_paths import indir

    cmd = [
        "--triplestore=FusekiTest",
        f"--config={indir/'session.yaml'}",
        "find",
        "--criteria=creator.name='Sigurd Wenner'",
    ]
    print(f"*** datadoc {' '.join(cmd)}")
    r = main(cmd)<|MERGE_RESOLUTION|>--- conflicted
+++ resolved
@@ -11,17 +11,10 @@
         "--triplestore=FusekiTest",
         f"--config={indir/'session.yaml'}",
         "delete",
-<<<<<<< HEAD
-        # f"--context={indir/'semdata-context.json'}",
-        # f"--dump={outdir/'semdata.ttl'}",
-        # f"{indir/'semdata.csv'}",
-        f"--criteria=@id=semdata:SEM_cement_batch2/77600-23-001/77600-23-001_5kV_400x_m001",
-=======
         (
             "--criteria=@id=semdata:SEM_cement_batch2/"
             "77600-23-001/77600-23-001_5kV_400x_m001"
         ),
->>>>>>> f59e4f55
     ]
     main(cmd)
 
@@ -41,8 +34,8 @@
     main(cmd)
 
 
-if True:
-    # def test_find():
+# if True:
+def test_find():
     """Test `datadoc find` with Fuseki."""
     from dataset_paths import indir
 
@@ -53,4 +46,5 @@
         "--criteria=creator.name='Sigurd Wenner'",
     ]
     print(f"*** datadoc {' '.join(cmd)}")
-    r = main(cmd)+    r = main(cmd)
+    print(r)