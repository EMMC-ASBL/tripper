--- conflicted
+++ resolved
@@ -299,17 +299,10 @@
 
 
 def test_store():
-<<<<<<< HEAD
-    """Test save_dict()."""
-    from tripper import Triplestore
-    from tripper.datadoc import acquire, store
-    from tripper.datadoc.errors import IRIExistsError
-=======
     """Test store()."""
     from tripper import Triplestore
     from tripper.datadoc import acquire, store
     from tripper.datadoc.errors import IRIExistsError, IRIExistsWarning
->>>>>>> 9c60a65f
 
     ts = Triplestore("rdflib")
     EX = ts.bind("ex", "http://example.com/ex#")
@@ -339,11 +332,6 @@
     assert isinstance(d2.distribution, dict)
     assert d2.distribution.downloadURL == d1.distribution.downloadURL
 
-<<<<<<< HEAD
-    store(ts, d, type="Dataset", method="merge")
-    d3 = acquire(ts, EX.exdata)
-    assert isinstance(d3.distribution, list)
-=======
     with pytest.warns(IRIExistsWarning):
         store(ts, d, type="Dataset", method="ignore")
     d3 = acquire(ts, EX.exdata)
@@ -353,12 +341,10 @@
     store(ts, d, type="Dataset", method="merge")
     d4 = acquire(ts, EX.exdata)
     assert isinstance(d4.distribution, list)
->>>>>>> 9c60a65f
 
     with pytest.raises(ValueError):
         store(ts, d, type="Dataset", method="invalid_method_name")
 
-<<<<<<< HEAD
 
 def test_update_classes():
     """Test update_classes()."""
@@ -415,8 +401,6 @@
         },
     } in r3["subClassOf"]
 
-=======
->>>>>>> 9c60a65f
 
 def test_datadoc():
     """Test save_datadoc() and acquire()/store()."""
