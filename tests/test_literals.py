"""Test RDF literals."""
<<<<<<< HEAD
# pylint: disable=no-member
from tripper import en, Literal, XSD


l1 = Literal("Hello world!")
assert l1 == "Hello world!"
assert isinstance(l1, str)
assert l1.lang is None
assert l1.datatype is None
assert l1.to_python() == "Hello world!"
assert l1.value == "Hello world!"
assert l1.n3() == '"Hello world!"'

l2 = Literal("Hello world!", lang="en")
assert l2.lang == "en"
assert l2.datatype is None
assert l2.value == "Hello world!"
assert l2.n3() == '"Hello world!"@en'

l3 = en("Hello world!")
assert l3.n3() == '"Hello world!"@en'

l4 = Literal(42)
assert l4.lang is None
assert l4.datatype == XSD.integer
assert l4.value == 42
assert l4.n3() == f'"42"^^{XSD.integer}'

l5 = Literal(42, datatype=float)
assert l5.lang is None
assert l5.datatype == XSD.double
assert l5.value == 42.0
assert l5.n3() == f'"42"^^{XSD.double}'
=======


def test_string() -> None:
    """Test creating a string literal."""
    from tripper.triplestore import Literal

    literal = Literal("Hello world!")
    assert literal == "Hello world!"
    assert isinstance(literal, str)
    assert literal.lang is None
    assert literal.datatype is None
    assert literal.to_python() == "Hello world!"
    assert literal.value == "Hello world!"
    assert literal.n3() == '"Hello world!"'


def test_string_lang() -> None:
    """Test creating a string literal with a set language."""
    from tripper.triplestore import Literal

    literal = Literal("Hello world!", lang="en")
    assert literal.lang == "en"
    assert literal.datatype is None
    assert literal.value == "Hello world!"
    assert literal.n3() == '"Hello world!"@en'


def test_en() -> None:
    """Test creating a string literal through `en()`."""
    from tripper.triplestore import en

    literal = en("Hello world!")
    assert literal.n3() == '"Hello world!"@en'


def test_integer() -> None:
    """Test creating an integer literal."""
    from tripper.triplestore import XSD, Literal

    literal = Literal(42)
    assert literal.lang is None
    assert literal.datatype == XSD.integer
    assert literal.value == 42
    assert literal.n3() == f'"42"^^{XSD.integer}'


def test_float_through_datatype() -> None:
    """Test creating a float literal from an int through datatype."""
    from tripper.triplestore import XSD, Literal

    literal = Literal(42, datatype=float)
    assert literal.lang is None
    assert literal.datatype == XSD.double
    assert literal.value == 42.0
    assert literal.n3() == f'"42"^^{XSD.double}'
>>>>>>> 8ef8b4e4
<|MERGE_RESOLUTION|>--- conflicted
+++ resolved
@@ -1,39 +1,4 @@
 """Test RDF literals."""
-<<<<<<< HEAD
-# pylint: disable=no-member
-from tripper import en, Literal, XSD
-
-
-l1 = Literal("Hello world!")
-assert l1 == "Hello world!"
-assert isinstance(l1, str)
-assert l1.lang is None
-assert l1.datatype is None
-assert l1.to_python() == "Hello world!"
-assert l1.value == "Hello world!"
-assert l1.n3() == '"Hello world!"'
-
-l2 = Literal("Hello world!", lang="en")
-assert l2.lang == "en"
-assert l2.datatype is None
-assert l2.value == "Hello world!"
-assert l2.n3() == '"Hello world!"@en'
-
-l3 = en("Hello world!")
-assert l3.n3() == '"Hello world!"@en'
-
-l4 = Literal(42)
-assert l4.lang is None
-assert l4.datatype == XSD.integer
-assert l4.value == 42
-assert l4.n3() == f'"42"^^{XSD.integer}'
-
-l5 = Literal(42, datatype=float)
-assert l5.lang is None
-assert l5.datatype == XSD.double
-assert l5.value == 42.0
-assert l5.n3() == f'"42"^^{XSD.double}'
-=======
 
 
 def test_string() -> None:
@@ -88,5 +53,4 @@
     assert literal.lang is None
     assert literal.datatype == XSD.double
     assert literal.value == 42.0
-    assert literal.n3() == f'"42"^^{XSD.double}'
->>>>>>> 8ef8b4e4
+    assert literal.n3() == f'"42"^^{XSD.double}'