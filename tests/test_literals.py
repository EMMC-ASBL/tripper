"""Test RDF literals."""

# pylint: disable=invalid-name,too-many-statements


def test_untyped() -> None:
    """Test creating a untyped literal."""
    import pytest

    from tripper.literal import RDF, XSD, Literal

    literal = Literal("Hello world!")
    assert literal == "Hello world!"
    assert Literal(literal) == "Hello world!"
    assert isinstance(literal, str)
    assert literal.lang is None
    assert literal.datatype is None
    assert literal.to_python() == "Hello world!"
    assert literal.value == "Hello world!"
    assert literal.n3() == '"Hello world!"'
    assert literal == Literal("Hello world!", datatype=XSD.string)
    assert literal == Literal("Hello world!", datatype=XSD.token)
    assert literal == Literal("Hello world!", datatype=RDF.JSON)
    assert literal == Literal("Hello world!", lang="en")

<<<<<<< HEAD
    with pytest.warns(UserWarning, match="^unknown datatype"):
=======
    # Check two things here:
    #   1) that a plain literal compares false to a non-string literal
    #   2) that we get a warning about unknown XSD.ENTITY datatype
    with pytest.warns(UserWarning):
>>>>>>> 20bc142a
        assert literal != Literal("Hello world!", datatype=XSD.ENTITY)


def test_string() -> None:
    """Test creating a string literal."""
    from tripper.literal import XSD, Literal

    literal = Literal("Hello world!", datatype=XSD.string)
    assert literal == Literal("Hello world!", datatype=XSD.string)
    assert literal == Literal("Hello world!")
    assert literal != Literal("Hello world!", datatype=XSD.token)
    assert literal != Literal(2, datatype=XSD.int)
    assert Literal(literal) == Literal("Hello world!", datatype=XSD.string)
    assert isinstance(literal, str)
    assert literal.lang is None
    assert literal.datatype == XSD.string
    assert literal.to_python() == "Hello world!"
    assert literal.value == "Hello world!"
    assert literal.n3() == f'"Hello world!"^^<{XSD.string}>'
    assert literal == "Hello world!"
    assert literal == Literal("Hello world!")


def test_string_lang() -> None:
    """Test creating a string literal with a set language."""
    from tripper.literal import XSD, Literal

    literal = Literal("Hello world!", lang="en")
    assert literal == Literal("Hello world!", lang="en")
    assert literal != Literal("Hello world!", lang="it")
    assert Literal(literal) == Literal("Hello world!", lang="en")
    assert literal.lang == "en"
    assert literal.datatype is None
    assert literal.value == "Hello world!"
    assert literal.n3() == '"Hello world!"@en'
    assert literal == "Hello world!"

    # Are these wanted behaviour?  What does the RDF 1.1 standard says?
    assert literal == Literal("Hello world!")
    assert literal == Literal("Hello world!", datatype=XSD.string)
    assert literal == Literal("Hello world!", datatype=XSD.token)


def test_cannot_combine_datatype_and_lang() -> None:
    """Test that combining datatype and lang raises TypeError."""
    import pytest

    from tripper import XSD, Literal

    with pytest.raises(TypeError):
        Literal("1", datatype=XSD.string, lang="en")


def test_en() -> None:
    """Test creating a string literal through `en()`."""
    from tripper.utils import en

    literal = en("Hello world!")
    assert literal.n3() == '"Hello world!"@en'


def test_integer() -> None:
    """Test creating an integer literal."""
    import pytest

    from tripper import XSD, Literal

    literal = Literal(42)
    assert literal == Literal(42)
    assert Literal(literal) == Literal(42)
    assert literal.lang is None
    assert literal.datatype == XSD.integer
    assert literal.value == 42
    assert literal.n3() == f'"42"^^<{XSD.integer}>'

    with pytest.raises(TypeError):
        Literal(42, datatype=XSD.nonPositiveInteger)

    with pytest.raises(TypeError):
        Literal(-42, datatype=XSD.nonNegativeInteger)

    with pytest.raises(TypeError):
        Literal(-42, datatype=XSD.unsignedInt)


def test_hexbinary() -> None:
    """Test creating hexbinary literal."""
    from tripper import XSD, Literal

    literal = Literal(b"hi")
    assert literal.lang is None
    assert literal.datatype == XSD.hexBinary
    assert literal.value == "6869"
    assert literal.n3() == f'"6869"^^<{XSD.hexBinary}>'

    literal = Literal("1f", datatype=XSD.hexBinary)
    assert literal.lang is None
    assert literal.datatype == XSD.hexBinary
    assert literal.value == "1f"
    assert literal.n3() == f'"1f"^^<{XSD.hexBinary}>'


def test_float_through_datatype() -> None:
    """Test creating a float literal from an int through datatype."""
    from tripper import XSD, Literal

    literal = Literal(42, datatype=float)
    assert literal.lang is None
    assert literal.datatype == XSD.double
    assert literal.value == 42.0
    assert literal.n3() == f'"42"^^<{XSD.double}>'


def test_repr() -> None:
    """Test repr formatting."""
    from tripper import Literal

    literal = Literal(42, datatype=float)
    assert repr(literal) == (
        "Literal('42', datatype='http://www.w3.org/2001/XMLSchema#double')"
    )


def test_split_iri() -> None:
    """Test parse n3-encoded literal value."""
    from tripper import DCTERMS, RDFS
    from tripper.utils import split_iri

    namespace, name = split_iri(DCTERMS.prefLabel)
    assert namespace == str(DCTERMS)
    assert name == "prefLabel"

    namespace, name = split_iri(RDFS.subClassOf)
    assert namespace == str(RDFS)
    assert name == "subClassOf"


def test_parse_literal() -> None:
    """Test parse n3-encoded literal value."""
    from datetime import datetime

    import pytest

    from tripper import RDF, XSD, Literal
    from tripper.utils import parse_literal

    literal = parse_literal(Literal("abc").n3())
    assert literal.value == "abc"
    assert literal.lang is None
    assert literal.datatype == XSD.string

    literal = parse_literal(Literal("abc", lang="en").n3())
    assert literal.value == "abc"
    assert literal.lang == "en"
    assert literal.datatype is None

    literal = parse_literal(Literal(3).n3())
    assert literal.value == 3
    assert literal.lang is None
    assert literal.datatype == XSD.integer

    literal = parse_literal(Literal(3.14).n3())
    assert literal.value == 3.14
    assert literal.lang is None
    assert literal.datatype == XSD.double

    literal = parse_literal(Literal(True).n3())
    assert literal.value is True
    assert literal.lang is None
    assert literal.datatype == XSD.boolean

    literal = parse_literal(Literal(False).n3())
    assert literal.value is False
    assert literal.lang is None
    assert literal.datatype == XSD.boolean

    dt = datetime(2022, 10, 23)
    literal = parse_literal(Literal(dt).n3())
    assert literal.value == dt
    assert literal.lang is None
    assert literal.datatype == XSD.dateTime

    literal = parse_literal(dt)
    assert literal.value == dt
    assert literal.lang is None
    assert literal.datatype == XSD.dateTime

    literal = parse_literal("abc")
    assert literal.value == "abc"
    assert literal.lang is None
    assert literal.datatype == XSD.string

    literal = parse_literal("3")
    assert literal.value == 3
    assert literal.lang is None
    assert literal.datatype == XSD.integer

    literal = parse_literal("3.14")
    assert literal.value == 3.14
    assert literal.lang is None
    assert literal.datatype == XSD.double

    literal = parse_literal(False)
    assert literal.value is False
    assert literal.lang is None
    assert literal.datatype == XSD.boolean

    literal = parse_literal(f'"text"^^{RDF.HTML}')
    assert literal.value == "text"
    assert literal.lang is None
    assert literal.datatype == RDF.HTML

    literal = parse_literal(f'"text"^^<{RDF.HTML}>')
    assert literal.value == "text"
    assert literal.lang is None
    assert literal.datatype == RDF.HTML

    with pytest.warns(UserWarning, match="unknown datatype"):
        literal = parse_literal('"value"^^http://example.com/vocab#mytype')
    assert literal.value == "value"
    assert literal.lang is None
    assert literal.datatype == "http://example.com/vocab#mytype"


def test_equality() -> None:
    """Test equality."""
    from tripper import RDF, XSD, Literal

    assert Literal("text") == "text"
    assert Literal("text", lang="en") == "text"
    assert Literal("text", lang="dk") == "text"
    assert Literal("text", lang="en") != Literal("text", lang="dk")
    assert Literal("text") == "text"
    assert Literal("text") != "text2"
    assert Literal("text", datatype=XSD.string) == "text"
    assert Literal("text", datatype=RDF.HTML) == "text"
    assert Literal(1) == 1
    assert Literal(1) != 1.0
    assert Literal(1) != "1"
    assert Literal(1, datatype=XSD.double) == 1.0
    assert Literal("1", datatype=XSD.double) == 1.0
    assert Literal("1.", datatype=XSD.double) == 1.0
    assert Literal(1.0) == 1.0
    assert Literal(1.0) != 1
    assert Literal(True) == True  # pylint: disable=singleton-comparison
    assert Literal(True) != "True"

    # Newer versions of Python also allow reverting equality statements
    assert 1.0 == Literal(1, datatype=XSD.double)<|MERGE_RESOLUTION|>--- conflicted
+++ resolved
@@ -23,14 +23,10 @@
     assert literal == Literal("Hello world!", datatype=RDF.JSON)
     assert literal == Literal("Hello world!", lang="en")
 
-<<<<<<< HEAD
-    with pytest.warns(UserWarning, match="^unknown datatype"):
-=======
     # Check two things here:
     #   1) that a plain literal compares false to a non-string literal
     #   2) that we get a warning about unknown XSD.ENTITY datatype
-    with pytest.warns(UserWarning):
->>>>>>> 20bc142a
+    with pytest.warns(UserWarning, match="^unknown datatype"):
         assert literal != Literal("Hello world!", datatype=XSD.ENTITY)
 
 
