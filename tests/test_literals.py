--- conflicted
+++ resolved
@@ -11,11 +11,7 @@
     assert literal == "Hello world!"
     assert isinstance(literal, str)
     assert literal.lang is None
-<<<<<<< HEAD
-    # assert literal.datatype is None
-=======
     assert literal.datatype == XSD.string
->>>>>>> c8e2fbd8
     assert literal.to_python() == "Hello world!"
     assert literal.value == "Hello world!"
     assert literal.n3() == f'"Hello world!"^^{XSD.string}'
@@ -160,14 +156,8 @@
     assert literal.datatype == "http://example.com/vocab#mytype"
 
 
-<<<<<<< HEAD
-# def test_equality() -> None:
-#     """Test equality."""
-if True:  # pylint: disable=using-constant-test
-=======
 def test_equality() -> None:
     """Test equality."""
->>>>>>> c8e2fbd8
     from tripper import RDF, XSD, Literal
 
     assert Literal("text", datatype=XSD.string) == "text"
@@ -177,24 +167,15 @@
     assert Literal("text") != "text2"
     assert Literal("text", datatype=RDF.HTML) != "text"
     assert Literal(1) == 1
-<<<<<<< HEAD
-    assert Literal(1) == 1
-=======
->>>>>>> c8e2fbd8
     assert Literal(1) != 1.0
     assert Literal(1) != "1"
     assert Literal(1, datatype=XSD.double) == 1.0
     assert Literal("1", datatype=XSD.double) == 1.0
     assert Literal("1.", datatype=XSD.double) == 1.0
-<<<<<<< HEAD
-    assert Literal(True) == True  # pylint: disable=singleton-comparison
-    assert Literal(True) != "True"
-=======
     assert Literal(1.0) == 1.0
     assert Literal(1.0) != 1
     assert Literal(True) == True  # pylint: disable=singleton-comparison
     assert Literal(True) != "True"
 
     # Newer versions of Python also allow reverting equality statements
-    assert 1.0 == Literal(1, datatype=XSD.double)
->>>>>>> c8e2fbd8
+    assert 1.0 == Literal(1, datatype=XSD.double)