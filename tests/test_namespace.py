--- conflicted
+++ resolved
@@ -4,57 +4,6 @@
 
 import pytest
 
-<<<<<<< HEAD
-from tripper import en, Namespace, Triplestore, RDF
-from tripper.triplestore import function_id, NoSuchIRIError
-
-
-thisdir = Path(__file__).absolute().parent
-ontopath_family = thisdir / "ontologies" / "family.ttl"
-ontopath_food = thisdir / "ontologies" / "food.ttl"
-
-
-# Test namespaces
-# ---------------
-assert str(RDF) == "http://www.w3.org/1999/02/22-rdf-syntax-ns#"
-assert RDF.type == "http://www.w3.org/1999/02/22-rdf-syntax-ns#type"
-
-FAM = Namespace(
-    "http://onto-ns.com/ontologies/examples/family#",
-    check=True,
-    triplestore_url=ontopath_family,
-)
-FOOD = Namespace(
-    "http://onto-ns.com/ontologies/examples/food#",
-    label_annotations=True,
-    check=True,
-    triplestore_url=ontopath_food,
-)
-FOOD2 = Namespace(
-    "http://onto-ns.com/ontologies/examples/food#",
-    label_annotations=True,
-    check=False,
-    triplestore_url=ontopath_food,
-)
-assert FAM.Son == "http://onto-ns.com/ontologies/examples/family#Son"
-assert FAM["Son"] == "http://onto-ns.com/ontologies/examples/family#Son"
-assert FAM + "Son" == "http://onto-ns.com/ontologies/examples/family#Son"
-
-name = "FOOD_345ecde3_3cac_41d2_aad6_cb6835a27b41"
-assert FOOD[name] == FOOD + name
-assert FOOD.Vegetable == FOOD + name
-
-assert FOOD2[name] == FOOD2 + name
-assert FOOD2.Vegetable == FOOD2 + name
-
-with pytest.raises(NoSuchIRIError):
-    FAM.NonExisting  # pylint: disable=pointless-statement
-
-with pytest.raises(NoSuchIRIError):
-    FOOD.NonExisting  # pylint: disable=pointless-statement
-
-assert FOOD2.NonExisting == FOOD2 + "NonExisting"
-=======
 if TYPE_CHECKING:
     from pathlib import Path
     from typing import Callable
@@ -110,5 +59,4 @@
     with pytest.raises(NoSuchIRIError):
         FOOD.NonExisting  # pylint: disable=pointless-statement
 
-    assert FOOD2.NonExisting == FOOD2 + "NonExisting"
->>>>>>> 8ef8b4e4
+    assert FOOD2.NonExisting == FOOD2 + "NonExisting"