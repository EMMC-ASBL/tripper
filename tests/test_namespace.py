"""Test namespaces."""

# pylint: disable=invalid-name,duplicate-code
from typing import TYPE_CHECKING

import pytest

if TYPE_CHECKING:
    from pathlib import Path
    from typing import Callable


<<<<<<< HEAD
=======
# if True:
>>>>>>> 58e06d16
def test_namespaces() -> None:
    """Test namespaces."""
    pytest.importorskip("rdflib")
    from tripper import RDF, Namespace
    from tripper.errors import NoSuchIRIError
    from tripper.testutils import ontodir

    assert str(RDF) == "http://www.w3.org/1999/02/22-rdf-syntax-ns#"
    assert RDF.type == "http://www.w3.org/1999/02/22-rdf-syntax-ns#type"

    FAM = Namespace(
        "http://onto-ns.com/ontologies/examples/family#",
        check=True,
        triplestore=ontodir / "family.ttl",
    )
    FOOD = Namespace(
        "http://onto-ns.com/ontologies/examples/food#",
        label_annotations=True,
        check=True,
        triplestore=ontodir / "food.ttl",
    )
    FOOD2 = Namespace(
        "http://onto-ns.com/ontologies/examples/food#",
        label_annotations=True,
        check=False,
        triplestore=ontodir / "food.ttl",
    )
    assert FAM.Son == "http://onto-ns.com/ontologies/examples/family#Son"
    assert FAM["Son"] == "http://onto-ns.com/ontologies/examples/family#Son"
    assert FAM + "Son" == "http://onto-ns.com/ontologies/examples/family#Son"

    name = "FOOD_345ecde3_3cac_41d2_aad6_cb6835a27b41"
    assert FOOD[name] == FOOD + name
    assert FOOD.Vegetable == FOOD + name

    assert FOOD2[name] == FOOD2 + name
    assert FOOD2.Vegetable == FOOD2 + name

    with pytest.raises(NoSuchIRIError):
        FAM.NonExisting  # pylint: disable=pointless-statement

    with pytest.raises(NoSuchIRIError):
        FOOD.NonExisting  # pylint: disable=pointless-statement

    assert FOOD2.NonExisting == FOOD2 + "NonExisting"

<<<<<<< HEAD

# if True:
def test_namespace_emmmo():
=======
    # Save and reuse the cache
    FOOD2._save_cache()  # pylint: disable=protected-access
    FOOD3 = Namespace(
        "http://onto-ns.com/ontologies/examples/food#", check=True
    )
    assert FOOD3[name] == FOOD3 + name
    assert FOOD3.Vegetable == FOOD3 + name
    with pytest.raises(NoSuchIRIError):
        FOOD3.NonExisting  # pylint: disable=pointless-statement


# if True:
def test_triplestore_arg() -> None:
    """Test triplestore argument of Namespace.__init__()."""
    pytest.importorskip("rdflib")
    from tripper import RDF, Namespace, Triplestore
    from tripper.errors import NamespaceError, NoSuchIRIError
    from tripper.testutils import ontodir

    assert str(RDF) == "http://www.w3.org/1999/02/22-rdf-syntax-ns#"
    assert RDF.type == "http://www.w3.org/1999/02/22-rdf-syntax-ns#type"

    ts = Triplestore("rdflib")
    ts.parse(ontodir / "family.ttl")

    FAM = Namespace(
        "http://onto-ns.com/ontologies/examples/family#",
        check=True,
        triplestore=ts,
    )
    assert FAM.Son == "http://onto-ns.com/ontologies/examples/family#Son"
    assert FAM["Son"] == "http://onto-ns.com/ontologies/examples/family#Son"
    assert FAM + "Son" == "http://onto-ns.com/ontologies/examples/family#Son"
    with pytest.raises(NoSuchIRIError):
        FAM.NonExisting  # pylint: disable=pointless-statement

    with pytest.raises(NamespaceError):
        Namespace("http://example.com", check=True, triplestore=Ellipsis)


# if True:
def test_namespace_emmo():
>>>>>>> 58e06d16
    """Test EMMO"""
    pytest.importorskip("rdflib")
    from tripper import Namespace
    from tripper.errors import NoSuchIRIError

    EMMO = Namespace(
        iri="https://w3id.org/emmo#",
        label_annotations=True,
        check=True,
    )
    assert EMMO.Atom == (
        "https://w3id.org/emmo#EMMO_eb77076b_a104_42ac_a065_798b2d2809ad"
    )
    with pytest.raises(NoSuchIRIError):
        EMMO.NonExisting  # pylint: disable=pointless-statement<|MERGE_RESOLUTION|>--- conflicted
+++ resolved
@@ -10,10 +10,7 @@
     from typing import Callable
 
 
-<<<<<<< HEAD
-=======
 # if True:
->>>>>>> 58e06d16
 def test_namespaces() -> None:
     """Test namespaces."""
     pytest.importorskip("rdflib")
@@ -60,11 +57,6 @@
 
     assert FOOD2.NonExisting == FOOD2 + "NonExisting"
 
-<<<<<<< HEAD
-
-# if True:
-def test_namespace_emmmo():
-=======
     # Save and reuse the cache
     FOOD2._save_cache()  # pylint: disable=protected-access
     FOOD3 = Namespace(
@@ -107,7 +99,6 @@
 
 # if True:
 def test_namespace_emmo():
->>>>>>> 58e06d16
     """Test EMMO"""
     pytest.importorskip("rdflib")
     from tripper import Namespace
