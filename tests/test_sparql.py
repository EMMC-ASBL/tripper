--- conflicted
+++ resolved
@@ -89,7 +89,6 @@
 
 
 # if True:
-<<<<<<< HEAD
 def test_sparql_select2():
     """Test SPARQL SELECT query."""
     # From https://www.w3.org/TR/rdf-sparql-query/#construct
@@ -133,9 +132,6 @@
 
 #if True:
 def test_sparql_construct2():
-=======
-def test_sparql_construct():
->>>>>>> 6c511e69
     """Test SPARQL CONSTRUCT query."""
     # From https://www.w3.org/TR/rdf-sparql-query/#construct
     pytest.importorskip("rdflib")
