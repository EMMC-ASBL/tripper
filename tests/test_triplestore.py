--- conflicted
+++ resolved
@@ -167,24 +167,7 @@
         )
 
     # Test find restriction
-<<<<<<< HEAD
-    assert set(ts.restrictions()) == {iri, iri2, iri3}
-    assert set(ts.restrictions(cls=EX.Kerberos)) == {iri2, iri3}
-    assert set(ts.restrictions(cls=EX.Animal)) == {iri}
-    assert not set(ts.restrictions(cls=EX.Dog))
-    assert set(ts.restrictions(cls=EX.Kerberos, cardinality=3)) == {iri2}
-    assert set(ts.restrictions(cardinality=3)) == {iri2}
-    assert not set(ts.restrictions(cls=EX.Kerberos, cardinality=2))
-    assert set(ts.restrictions(property=EX.hasBodyPart)) == {iri2}
-    assert set(ts.restrictions(property=EX.hasPart)) == {iri}
-    assert not set(ts.restrictions(property=EX.hasNoPart))
-    assert set(ts.restrictions(value=EX.Cell)) == {iri}
-    assert set(ts.restrictions(value=EX.Head)) == {iri2}
-    assert not set(ts.restrictions(value=EX.Leg))
-    assert set(ts.restrictions(value=EX.Cell, type="some")) == {iri}
-    assert set(ts.restrictions(value=EX.Head, type="exactly")) == {iri2}
-    assert set(ts.restrictions(value=Literal("The port of Hades"))) == {iri3}
-=======
+
     assert set(ts.restrictions(asdict=False)) == {iri, iri2, iri3}
     assert set(ts.restrictions(cls=EX.Kerberos, asdict=False)) == {iri2, iri3}
     assert set(ts.restrictions(cls=EX.Animal, asdict=False)) == {iri}
@@ -213,7 +196,6 @@
     assert set(
         ts.restrictions(value=Literal("The port of Hades"), asdict=False)
     ) == {iri3}
->>>>>>> 20bc142a
 
     with pytest.raises(ArgumentValueError):
         set(ts.restrictions(value=EX.Cell, type="wrong_type"))
@@ -221,15 +203,8 @@
     with pytest.raises(ArgumentValueError):
         set(ts.restrictions(type="value", cardinality=2))
 
-<<<<<<< HEAD
-    # Test return_dicts
-    dicts = sorted(
-        ts.restrictions(return_dicts=True), key=lambda d: d["value"]
-    )
-=======
     # Test returning as dicts (asdict=True)
     dicts = sorted(ts.restrictions(asdict=True), key=lambda d: d["value"])
->>>>>>> 20bc142a
     for d in dicts:  # Remove iri keys, since they refer to blank nodes
         d.pop("iri")
     assert dicts == sorted(
@@ -259,11 +234,7 @@
         key=lambda d: d["value"],
     )
 
-<<<<<<< HEAD
-    dicts = list(ts.restrictions(type="some", return_dicts=True))
-=======
     dicts = list(ts.restrictions(type="some", asdict=True))
->>>>>>> 20bc142a
     for d in dicts:  # Remove iri keys, since they refer to blank nodes
         d.pop("iri")
     assert dicts == [
