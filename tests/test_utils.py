--- conflicted
+++ resolved
@@ -562,15 +562,12 @@
     assert substitute_query("$x", iris={"x": "X"}, iriquote=" ") == " X "
     assert substitute_query("$x", iris={"x": "X"}, iriquote=None) == "X"
 
-<<<<<<< HEAD
-=======
     with pytest.raises(ValueError):
         substitute_query("$x", iris={"x": "X"}, iriquote="xxx")
 
     with pytest.warns(UserWarning):
         substitute_query("$x", iris={"x": "X"}, iriquote="--")
 
->>>>>>> 7996b53a
 
 def test_get_entry_points():
     """Test get_entry_points()"""
