--- conflicted
+++ resolved
@@ -72,14 +72,7 @@
         """Add a sequence of triples."""
         for s, p, o in triples:
             v = parse_object(o)
-<<<<<<< HEAD
 
-            # Possible bug in mypy
-            # parse_object() is declared to return "Union[str, Literal]".
-            # Dispite of that complains mypy about that `v` has no
-            # attribute "value"
-=======
->>>>>>> 2b3f4ce5
             obj = v if isinstance(v, str) else str(v.value)
             d = (
                 None
