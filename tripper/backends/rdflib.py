--- conflicted
+++ resolved
@@ -11,21 +11,13 @@
 from rdflib import Literal as rdflibLiteral
 from rdflib import URIRef
 
-<<<<<<< HEAD
-from tripper import Literal
-=======
 from tripper.triplestore import Literal
->>>>>>> 8ef8b4e4
 
 if TYPE_CHECKING:  # pragma: no cover
     from collections.abc import Sequence
     from typing import Generator, Union
 
-<<<<<<< HEAD
-    from tripper import Triple
-=======
     from tripper.triplestore import Triple
->>>>>>> 8ef8b4e4
 
 
 def asuri(value: "Union[None, Literal, str]"):
