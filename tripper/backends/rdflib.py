--- conflicted
+++ resolved
@@ -88,53 +88,9 @@
 
     def triples(self, triple: "Triple") -> "Generator[Triple, None, None]":
         """Returns a generator over matching triples."""
-<<<<<<< HEAD
         return _convert_triples_to_tripper(
             self.graph.triples(astriple(triple))
         )
-
-        # for s, p, o in self.graph.triples(  # pylint: disable=not-an-iterable
-        #    astriple(triple)
-        # ):
-        #    yield (
-        #        (
-        #            f"_:{s}"
-        #            if isinstance(s, BNode) and not s.startswith("_:")
-        #            else str(s)
-        #        ),
-        #        str(p),
-        #        (
-        #            parse_literal(o)
-        #            if isinstance(o, rdflibLiteral)
-        #            else (
-        #                f"_:{o}"
-        #                if isinstance(o, BNode) and not o.startswith("_:")
-        #                else str(o)
-        #            )
-        #        ),
-        #    )
-=======
-        for s, p, o in self.graph.triples(  # pylint: disable=not-an-iterable
-            astriple(triple)
-        ):
-            yield (
-                (
-                    f"_:{s}"
-                    if isinstance(s, BNode) and not s.startswith("_:")
-                    else str(s)
-                ),
-                str(p),
-                (
-                    parse_literal(o.n3())
-                    if isinstance(o, rdflibLiteral)
-                    else (
-                        f"_:{o}"
-                        if isinstance(o, BNode) and not o.startswith("_:")
-                        else str(o)
-                    )
-                ),
-            )
->>>>>>> 84f345c5
 
     def add_triples(self, triples: "Sequence[Triple]"):
         """Add a sequence of triples."""
