"""Backend for RDFLib.

For developers: The usage of `s`, `p`, and `o` represent the different parts of an
RDF Triple: subject, predicate, and object.
"""
# pylint: disable=line-too-long
import warnings
from typing import TYPE_CHECKING

from rdflib import BNode, Graph
from rdflib import Literal as rdflibLiteral
from rdflib import URIRef
from rdflib.util import guess_format

from tripper import Literal

if TYPE_CHECKING:  # pragma: no cover
    from collections.abc import Sequence
    from typing import Generator, List, Tuple, Union

    from tripper.triplestore import Triple


def asuri(value: "Union[None, Literal, str]"):
    """Help function converting a spo-value to proper rdflib type."""
    if value is None:
        return None
    if isinstance(value, Literal):
        return rdflibLiteral(value.value, lang=value.lang, datatype=value.datatype)
    if value.startswith("_:"):
        return BNode(value)
    return URIRef(value)


def astriple(triple: "Triple"):
    """Help function converting a triple to rdflib triple."""
    s, p, o = triple
    return asuri(s), asuri(p), asuri(o)


class RdflibStrategy:
    """Triplestore strategy for rdflib.

    Arguments:
        base_iri: If given, initialise the triplestore from this storage.
            When `close()` is called, the storage will be overwritten
            with the current content of the triplestore.
        triplestore_url: Alternative URL to the underlying ontology if
            `base_iri` is not resolvable.  Defaults to `base_iri`.
        format: Format of storage specified with `base_iri`.
    """

    def __init__(
        self, base_iri: str = None, triplestore_url: str = None, format: str = None
    ):  # pylint: disable=redefined-builtin
        self.graph = Graph()
        self.base_iri = base_iri
        self.triplestore_url = triplestore_url if triplestore_url else base_iri
        if self.triplestore_url is not None:
            if format is None:
                format = guess_format(self.triplestore_url)
            self.parse(location=self.triplestore_url, format=format)
        self.base_format = format

    def triples(self, triple: "Triple") -> "Generator":
        """Returns a generator over matching triples."""
        for s, p, o in self.graph.triples(  # pylint: disable=not-an-iterable
            astriple(triple)
        ):
            yield (
                str(s),
                str(p),
                Literal(o.value, lang=o.language, datatype=o.datatype)
                if isinstance(o, rdflibLiteral)
                else str(o),
            )

    def add_triples(self, triples: "Sequence[Triple]"):
        """Add a sequence of triples."""
        for triple in triples:
            self.graph.add(astriple(triple))

    def remove(self, triple: "Triple"):
        """Remove all matching triples from the backend."""
        self.graph.remove(astriple(triple))

    # Optional methods
    def close(self):
        """Close the internal RDFLib graph."""
        if self.triplestore_url:
            self.serialize(destination=self.triplestore_url, format=self.base_format)
        self.graph.close()

    def parse(
        self,
        source=None,
        location=None,
        data=None,
        format=None,  # pylint: disable=redefined-builtin
        **kwargs,
    ):
        """Parse source and add the resulting triples to triplestore.

        The source is specified using one of `source`, `location` or `data`.

        Parameters:
            source: File-like object or file name.
            location: String with relative or absolute URL to source.
            data: String containing the data to be parsed.
            format: Needed if format can not be inferred from source.
            kwargs: Additional less used keyword arguments.
                See https://rdflib.readthedocs.io/en/stable/apidocs/rdflib.html#rdflib.Graph.parse
        """
        self.graph.parse(
            source=source, location=location, data=data, format=format, **kwargs
        )

    def serialize(
        self,
        destination=None,
        format="turtle",  # pylint: disable=redefined-builtin
        **kwargs,
    ) -> "Union[None, str]":
        """Serialise to destination.

        Parameters:
            destination: File name or object to write to. If None, the serialisation is
                returned.
            format: Format to serialise as. Supported formats, depends on the backend.
            kwargs: Passed to the rdflib.Graph.serialize() method.
                See https://rdflib.readthedocs.io/en/stable/apidocs/rdflib.html#rdflib.Graph.serialize

        Returns:
            Serialised string if `destination` is None.
        """
        result = self.graph.serialize(destination=destination, format=format, **kwargs)
        if destination is None:
            # Depending on the version of rdflib the return value of
            # graph.serialize() man either be a string or a bytes object...
            return result if isinstance(result, str) else result.decode()
        return None

<<<<<<< HEAD
    def query(self, query_object, **kwargs):
=======
    def query(self, query_object, **kwargs) -> "List[Tuple[str, ...]]":
>>>>>>> 1d66e7d1
        """SPARQL query.

        Parameters:
            query_object: String with the SPARQL query.
            kwargs: Keyword arguments passed to rdflib.Graph.query().
<<<<<<< HEAD

        Returns:
            List of tuples of IRIs for each matching row.
        """
        rows = self.graph.query(query_object=query_object, **kwargs)
        return [tuple(str(v) for v in row) for row in rows]

    def update(self, update_object, **kwargs):
        """Update triplestore with SPARQL.

        Parameters:
            query_object: String with the SPARQL query.
            kwargs: Keyword arguments passed to rdflib.Graph.query().

        Note:
            This method is intended for INSERT and DELETE queries.  Use
            the query() method for SELECT queries.
=======

        Returns:
            List of tuples of IRIs for each matching row.

        """
        rows = self.graph.query(query_object=query_object, **kwargs)
        return [tuple(str(v) for v in row) for row in rows]

    def update(self, update_object, **kwargs) -> None:
        """Update triplestore with SPARQL.

        Parameters:
            update_object: String with the SPARQL query.
            kwargs: Keyword arguments passed to rdflib.Graph.update().

        Note:
            This method is intended for INSERT and DELETE queries. Use
            the query() method for SELECT queries.

>>>>>>> 1d66e7d1
        """
        return self.graph.update(update_object=update_object, **kwargs)

    def bind(self, prefix: str, namespace: str):
        """Bind prefix to namespace.

        Should only be defined if the backend supports namespaces.
        Called by triplestore.bind().
        """
        if namespace:
            self.graph.bind(prefix, namespace, replace=True)
        else:
            warnings.warn("rdflib does not support removing namespace prefixes")

    def namespaces(self) -> dict:
        """Returns a dict mapping prefixes to namespaces.

        Should only be defined if the backend supports namespaces.
        Used by triplestore.parse() to get prefixes after reading
        triples from an external source.
        """
        return {prefix: str(namespace) for prefix, namespace in self.graph.namespaces()}<|MERGE_RESOLUTION|>--- conflicted
+++ resolved
@@ -140,35 +140,12 @@
             return result if isinstance(result, str) else result.decode()
         return None
 
-<<<<<<< HEAD
-    def query(self, query_object, **kwargs):
-=======
     def query(self, query_object, **kwargs) -> "List[Tuple[str, ...]]":
->>>>>>> 1d66e7d1
         """SPARQL query.
 
         Parameters:
             query_object: String with the SPARQL query.
             kwargs: Keyword arguments passed to rdflib.Graph.query().
-<<<<<<< HEAD
-
-        Returns:
-            List of tuples of IRIs for each matching row.
-        """
-        rows = self.graph.query(query_object=query_object, **kwargs)
-        return [tuple(str(v) for v in row) for row in rows]
-
-    def update(self, update_object, **kwargs):
-        """Update triplestore with SPARQL.
-
-        Parameters:
-            query_object: String with the SPARQL query.
-            kwargs: Keyword arguments passed to rdflib.Graph.query().
-
-        Note:
-            This method is intended for INSERT and DELETE queries.  Use
-            the query() method for SELECT queries.
-=======
 
         Returns:
             List of tuples of IRIs for each matching row.
@@ -187,8 +164,6 @@
         Note:
             This method is intended for INSERT and DELETE queries. Use
             the query() method for SELECT queries.
-
->>>>>>> 1d66e7d1
         """
         return self.graph.update(update_object=update_object, **kwargs)
 
