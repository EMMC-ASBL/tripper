--- conflicted
+++ resolved
@@ -36,11 +36,7 @@
     generator: "Optional[str]" = None,
     prefixes: "Optional[dict]" = None,
     use_sparql: "Optional[bool]" = None,
-<<<<<<< HEAD
-    method: str = "retain",
-=======
     method: str = "raise",
->>>>>>> 9c60a65f
 ) -> str:
     """Saves data to a dataresource and document it in the triplestore.
 
@@ -71,13 +67,6 @@
         use_sparql: Whether to access the triplestore with SPARQL.
             Defaults to `ts.prefer_sparql`.
         method: How to handle the case where `ts` already contains a document
-<<<<<<< HEAD
-            with the same id as `data`. Possible values are:
-            - "overwrite": Remove existing documentation before storing.
-            - "retain": Raise an `IRIAlreadyExistsError` if the IRI of `source`
-              already exits in the triplestore.
-            - "merge": Merge `source` with existing documentation.
-=======
             with the same id as `source`. Possible values are:
             - "overwrite": Remove existing documentation before storing.
             - "raise": Raise an `IRIExistsError` if the IRI of `source`
@@ -87,7 +76,6 @@
               is unwanted, merge manually and use "overwrite".
             - "ignore": If the IRI of `source` already exists, do nothing but
               issueing an `IRIExistsWarning`.
->>>>>>> 9c60a65f
 
     Returns:
         IRI of the dataset.
