# pylint: disable=line-too-long, too-many-lines
"""Module for documenting datasets with Tripper.

The dataset documentation follows the [DCAT] structure and is exposed
as Python dicts with attribute access in this module.  The semantic
meaning of the keywords in this dict are defined by a [JSON-LD context].

High-level function for populating the triplestore from YAML documentation:

  - `save_datadoc()`: Save documentation from YAML file to the triplestore.

Functions for searching the triplestore:

  - `search()`: Get IRIs of matching entries in the triplestore.

Functions for working with the dict-representation:

  - `read_datadoc()`: Read documentation from YAML file and return it as dict.
  - `store()`: Store documentation to the triplestore.
  - `acquire()`: Load documentation from the triplestore.
  - `told()`: Extend documention to valid JSON-LD (represented as a Python dict)
  - `delete_iri()`: Remove documentation of resource with given IRI.
  - `delete()`: Remove documentation of matching resources.

---

[DCAT]: https://www.w3.org/TR/vocab-dcat-3/
[JSON-LD context]: https://raw.githubusercontent.com/EMMC-ASBL/tripper/refs/heads/master/tripper/context/0.2/context.json

"""

from __future__ import annotations

# pylint: disable=invalid-name,redefined-builtin,import-outside-toplevel
# pylint: disable=too-many-branches
import json
import logging
import re
import warnings
from pathlib import Path
from typing import TYPE_CHECKING

from tripper import (
    OWL,
    RDF,
    Literal,
    Namespace,
    Triplestore,
)
from tripper.datadoc.context import Context, get_context
from tripper.datadoc.errors import (  # MissingKeywordsClassWarning,; UnknownKeywordWarning,
    InvalidDatadocError,
    IRIExistsError,
    IRIExistsWarning,
    NoSuchTypeError,
    ValidateError,
)
from tripper.datadoc.keywords import Keywords, get_keywords
from tripper.utils import (
    AttrDict,
    as_python,
    expand_iri,
    openfile,
    parse_literal,
    prefix_iri,
)

if TYPE_CHECKING:  # pragma: no cover
    from typing import (
        Any,
        Collection,
        Iterable,
        List,
        Mapping,
        Optional,
        Sequence,
        Union,
    )

    from tripper.datadoc.keywords import FileLoc
    from tripper.utils import Triple


# Local path (for fast loading) and URL to the JSON-LD context
CONTEXT_PATH = (
    Path(__file__).parent.parent / "context" / "0.3" / "context.json"
)
# TODO: fix IRI when merged to master
CONTEXT_URL = (
    "https://raw.githubusercontent.com/EMMC-ASBL/tripper/refs/heads/"
    "master/tripper/context/0.3/context.json"
)

MATCH_IRI = re.compile(
    r"^(([a-z0-9]*):([a-zA-Z_]([a-zA-Z0-9_/+-]*[a-zA-Z0-9_+-])?))|"
    r"([a-zA-Z0-9]*://[a-zA-Z_]([a-zA-Z0-9_/.?#=+-]*))$"
)

logger = logging.getLogger(__name__)


def _get_range(keyword: str, keywords: "Optional[Keywords]" = None):
    """Return the range of `keyword`.

    If `keywords` is None, the keywords for the default domain are used.
    """
    keywords = get_keywords(keywords)
    return keywords[keyword].range


def show(obj, indent=2) -> None:
    """Print object to screen as pretty json."""
    if isinstance(obj, (bytes, str)):
        d = json.loads(obj)
    elif isinstance(obj, Keywords):
        d = obj.get_context()
    elif isinstance(obj, Context):
        d = obj.get_context_dict()
    else:
        d = obj
    print(json.dumps(d, indent=indent))


def told(
    descr: "Union[dict, list]",
    type: "Optional[str]" = None,
    keywords: "Optional[Keywords]" = None,
    prefixes: "Optional[dict]" = None,
    context: "Optional[Context]" = None,
) -> "AttrDict":
    """Return an updated copy of data description `descr` as valid JSON-LD.

    The following transformations are performed:

    - insert @type keywords
    - expand IRIs and substitute @id and @type in `statements` keyword
    - expand IRIs and substitute @id and @type in `mappings` keyword
    - insert mappings from `mappingURL` keyword (uses `mappingFormat`)

    Arguments:
        descr: Documenting of one or several resources to be represented as
            JSON-LD.  Supports both single- and multi-resource dicts.
        type: Type of data to save.  Should be one of the resource types
            defined in `keywords`.
        keywords: Keywords object with keywords definitions.  If not provided,
            only default keywords are considered.
        prefixes: Dict with prefixes in addition to those known in keywords
            or included in the JSON-LD context.
        context: Optional context object. It will be updated from the input
            data documentation `descr`.

    Returns:
        Dict with an updated copy of `descr` as valid JSON-LD.

    """
    single = "@id", "@type", "@graph"
    multi = "domain", "keywordfile", "prefixes", "base"
    singlerepr = any(s in descr for s in single) or isinstance(descr, list)
    multirepr = any(s in descr for s in multi)
    if singlerepr and multirepr:
        raise InvalidDatadocError(
            "invalid mixture of single- and multi-resource dict"
        )
    if not singlerepr:
        keywords = get_keywords(
            keywords=keywords,
            domain=descr.get("domain", "default"),  # type: ignore
            yamlfile=descr.get("keywordfile"),  # type: ignore
        )
    else:
        keywords = get_keywords(keywords=keywords)

    context = get_context(
        context=context, keywords=keywords, prefixes=prefixes
    )
    resources = keywords.data.resources

    if singlerepr:  # single-resource representation
        d = descr
    else:  # multi-resource representation
        d = {}
        graph = []
        for k, v in descr.items():  # type: ignore
            if k == "domain":
                pass
            elif k == "@context":
                context.add_context(v)
                d[k] = v
            elif k == "prefixes":
                context.add_context(v)
            elif k == "base":
                context.base = v
            elif k in resources:
                if isinstance(v, list):
                    for dct in v:
                        add(dct, "@type", resources[k].iri)
                        graph.append(dct)
                else:
                    graph.append(v)
            else:
                raise InvalidDatadocError(
                    f"Invalid keyword in root of multi-resource dict: {k}"
                )
        d["@graph"] = graph

    return _told(
        d,
        type=type,
        keywords=keywords,
        prefixes=context.get_prefixes(),
        root=True,
        hasid=False,
    )


def _told(
    descr: "Union[dict, list, str]",
    type: "Optional[str]",
    keywords: "Keywords",
    prefixes: "dict",
    root: bool = False,  # true at first recursive call
    hasid: bool = True,  # whether description has an @id
):
    """Recursive help function for told()."""
    # pylint: disable=too-many-statements

    def expand(iri):
        return expand_iri(iri, prefixes)

    def torange(kw):
        return keywords[kw].range if kw in keywords else None

    def addsuperclasses(d, cls):
        """Add `cls` and its superclasses to key "@type" in dict `d`."""
        classes = cls if isinstance(cls, list) else [cls]
        missing = []
        for c in classes:
            try:
                add(d, "@type", keywords.superclasses(c))
            except NoSuchTypeError:
                missing.append(prefix_iri(c, keywords.get_prefixes()))
                add(d, "@type", c)
            if missing:
                # Using logging.info() here, since warnings is too verbose
                # pylint: disable=logging-fstring-interpolation
                logging.info(
                    f"Class not in keywords: {', '.join(missing)}",
                )

    if isinstance(descr, str):
        return descr

    if isinstance(descr, list):
        lst = [_told(token, type, keywords, prefixes) for token in descr]
        return {"@graph": lst} if root else lst

    if not isinstance(descr, dict):
        raise InvalidDatadocError(
            "Malformed data documentation. Expected dict, list or string. "
            f"Got: {descr:!}"
        )

    # From hereon `descr` must be a dict.
    # Check that it has an "@id" or "@graph" key
    if not hasid and "@id" not in descr and "@graph" not in descr:
        raise InvalidDatadocError("Missing '@id' key in data documentation.")

    # Create returned dict with @context, @id and @type as the first items
    d = {}
    for k in "@context", "@id":
        if k in descr:
            d[k] = descr[k]
    if "@type" in descr:
        addsuperclasses(d, descr["@type"])
    if type:
        addsuperclasses(d, type)
    elif not "@type" in descr and not "@graph" in descr:
        d["@type"] = "owl:NamedIndividual"

    for k, v in descr.items():
        if not k.startswith("@") and k not in keywords:
            # pylint: disable=logging-fstring-interpolation
            logging.info(f"Property not in keywords: {k}")
        if k in ("@context", "@id", "@type"):
            pass
        elif k == "@graph":
            d[k] = _told(v, type, keywords, prefixes)
        elif k == "mappingURL":
            for url in get(descr, k):
                with Triplestore("rdflib") as ts:
                    ts.parse(url, format=descr.get("mappingFormat"))
                    add(d, "mappings", list(ts.triples()))
        elif k in ("statements", "mappings"):
            lst = [
                [
                    expand(get(descr, e, e)[0] if e[0] == "@" else e)
                    for e in spo
                ]
                for i, spo in enumerate(descr[k])
            ]
            add(d, k, [tuple(t) for t in lst])
        elif k == "datamodel":
            add(d, "@type", v)
            d[k] = v
        elif isinstance(v, (str, int, float, bool, None.__class__)):
            d[k] = v
        elif isinstance(v, list):
            d[k] = _told(v, torange(k), keywords, prefixes)
        elif isinstance(v, dict):
            if k in keywords and "datatype" in keywords[k]:
                d[k] = v
            else:
                d[k] = _told(v, torange(k), keywords, prefixes)

    return d


def store(
    ts: Triplestore,
    source: "Union[dict, list]",
    type: "Optional[str]" = None,
    context: "Optional[Context]" = None,
    keywords: "Optional[Keywords]" = None,
    prefixes: "Optional[dict]" = None,
    method: str = "raise",
    restrictions: "Collection" = (),
) -> dict:
    # pylint: disable=line-too-long,too-many-branches
    """Store documentation of a resource to a triplestore.

    Arguments:
        ts: Triplestore to store to.
        source: Dict or list with the resource documentation to store.
        type: Type of documented resource.  Should be one of the resource types
            defined in `keywords`.
        context: Context object defining keywords in addition to those defined
            in the default [JSON-LD context].
            Complementing the `keywords` argument.
        keywords: Keywords object with additional keywords definitions.
            If not provided, only default keywords are considered.
        prefixes: Dict with prefixes in addition to those included in the
            JSON-LD context.  Should map namespace prefixes to IRIs.
        method: How to handle the case where `ts` already contains a document
            with the same id as `source`. Possible values are:
            - "overwrite": Remove existing documentation before storing.
            - "raise": Raise an `IRIExistsError` if the IRI of `source`
              already exits in the triplestore (default).
            - "merge": Merge `source` with existing documentation. This will
              duplicate non-literal properties with no explicit `@id`. If this
              is unwanted, merge manually and use "overwrite".
            - "ignore": If the IRI of `source` already exists, do nothing but
              issueing an `IRIExistsWarning`.
        restrictions: Collection of additional keywords that shuld be
            converted to value restrictions.

    Returns:
        A copy of `source` updated to valid JSON-LD.

    Notes:
        The keywords should either be one of the [default keywords] or defined
        by the `context` or `keywords` arguments.

    References:
    [default keywords]: https://emmc-asbl.github.io/tripper/latest/datadoc/keywords/
    [JSON-LD context]: https://raw.githubusercontent.com/EMMC-ASBL/oteapi-dlite/refs/heads/rdf-serialisation/oteapi_dlite/context/0.3/context.json
    """
    keywords = get_keywords(keywords)
    context = get_context(
        keywords=keywords, context=context, prefixes=prefixes
    )

    doc = told(
        source,
        type=type,
        keywords=keywords,
        prefixes=prefixes,
        context=context,
    )
    docs = doc if isinstance(doc, list) else doc.get("@graph", [doc])
    for d in docs:
        iri = d["@id"]
        if ts.has(iri):
            if method == "overwrite":
                delete_iri(ts, iri)
            elif method == "raise":
                raise IRIExistsError(f"Cannot overwrite existing IRI: {iri}")
            elif method == "merge":
                pass
            elif method == "ignore":
                warnings.warn(iri, category=IRIExistsWarning)
                return doc
            else:
                raise ValueError(
                    f"Invalid storage method: '{method}'. "
                    "Should be one of: 'overwrite', 'raise', 'ignore' or "
                    "'merge'"
                )

    context.sync_prefixes(ts)
    update_classes(doc, context=context, restrictions=restrictions)
    # add(doc, "@context", context.get_context_dict())

    # Validate
    # TODO: reenable validation
    # validate(doc, type=type, keywords=keywords)

    context.to_triplestore(ts, doc)

    # Add statements and data models to triplestore
    save_extra_content(ts, doc)  # FIXME: SLOW!!

    return doc


def save_dict(
    ts: Triplestore,
    source: "Union[dict, list]",
    type: "Optional[str]" = None,
    context: "Optional[Context]" = None,
    keywords: "Optional[Keywords]" = None,
    prefixes: "Optional[dict]" = None,
    method: str = "merge",
    # The unnecessary strictness of the "build documentation" CI enforces us
    # to add a `restrictions` argument to save_dict(), although this argument
    # came after that save_dict() was renamed.
    restrictions: "Collection" = (),
) -> dict:
    """This function is deprecated. Use store() instead."""
    warnings.warn(
        "tripper.datadoc.save_dict() is deprecated. "
        "Please use tripper.datadoc.store() instead.",
        category=DeprecationWarning,
        stacklevel=2,
    )
    return store(
        ts=ts,
        source=source,
        type=type,
        context=context,
        keywords=keywords,
        prefixes=prefixes,
        method=method,
        restrictions=restrictions,
    )


def update_classes(
    source: "Union[dict, list]",
    context: "Optional[Context]" = None,
    restrictions: "Collection" = (),
) -> "Union[dict, list]":
    """Update documentation of classes, ensuring that they will be
    correctly represented in RDF.

    Only resources of type `owl:Class` will be updated.

    If a resource has type `owl:Class`, all other types it has will be
    moved to the `subClassOf` keyword.

    By default, only object properties who's value is either a class
    or has a `restrictionType` key are converted to restrictions. Use
    the `restrictions` argument to convert other keywords as well to
    restrictions.

    Arguments:
        source: Input documentation of one or more resources. This dict
            will be updated in-place. It is typically a dict returned by
            `told()`.
        context: Context object defining the keywords.
        restrictions: Collection of additional keywords that shuld be
            converted to value restrictions.

    Returns:
        The updated version of `source`.

    """

    def addrestriction(source, prop, value):
        """Add restriction to `source`."""
        # pylint: disable=no-else-return
        if value is None or prop.startswith("@"):
            return
        elif restrictions and context.expand(prop) in restrictions:
            restrictionType = "value"
        elif isinstance(value, dict) and (
            "restrictionType" in value
            or any(context.expand(s) == OWL.Class for s in get(value, "@type"))
        ):
            restrictionType = value.pop("restrictionType", "some")
            update_classes(value, context=context, restrictions=restrictions)
        elif isinstance(value, list):
            for val in value:
                addrestriction(source, prop, val)
            return
        else:
            return

        d = {
            "rdf:type": "owl:Restriction",
            # We expand here, since JSON-LD doesn't expand values.
            "owl:onProperty": context.expand(prop, strict=True),
        }
        if restrictionType == "value":
            d["owl:hasValue"] = value
        elif restrictionType == "some":
            d["owl:someValuesFrom"] = value
        elif restrictionType == "only":
            d["owl:allValuesFrom"] = value
        else:
            d["owl:onClass"] = value
            ctype, n = restrictionType.split()
            ctypes = {
                "exactly": "owl:qualifiedCardinality",
                "min": "owl:minQualifiedCardinality",
                "max": "owl:maxQualifiedCardinality",
            }
            d[ctypes[ctype]] = int(n)

        add(source, "subClassOf", d)
        if prop in source:  # Avoid removing prop more than once
            del source[prop]

        if restrictionType != "value":  # Recursively update related calsses
            update_classes(value, context, restrictions)

    # Local context
    context = get_context(context=context, copy=True)
    restrictions = {context.expand(s, strict=True) for s in restrictions}

    # Handle lists and graphs
    if isinstance(source, list) or "@graph" in source:
        sources = source if isinstance(source, list) else source["@graph"]
        if isinstance(sources, dict):
            sources = [sources]
        for src in sources:
            update_classes(src, context)
        return source

    # Update local context
    if "@context" in source:
        context.add_context(source["@context"])

    # Ensure that source is only of type owl:Class
    # Move all other types to subClassOf
    types = {context.expand(t): t for t in get(source, "@type")}
    if OWL.Class in types:
        for e, t in types.items():
            if e == OWL.Class:
                source["@type"] = t
            else:
                add(source, "subClassOf", e)

    # Convert relations to restrictions
    for k, v in source.copy().items():
        if k.startswith("@") or k in ("subClassOf",):
            continue
        addrestriction(source, k, v)

    return source


def save_extra_content(ts: Triplestore, source: dict) -> None:
    """Save extra content in `source` to the triplestore.

    Currently, this includes:
    - statements and mappings
    - data models (require that DLite is installed)

    Arguments:
        ts: Triplestore to load data from.
        source: Dict in multi-resource format.

    """
    import requests

    # Save statements and mappings
    statements = get_values(source, "statements")
    statements.extend(get_values(source, "mappings"))
    if statements:
        ts.add_triples(statements)

    # Save data models
    datamodels = {
        d["@id"]: d["datamodel"]
        for d in source.get("Dataset", ())
        if "datamodel" in d
    }
    try:
        # pylint: disable=import-outside-toplevel
        import dlite
        from dlite.dataset import add_dataset
    except ModuleNotFoundError:
        if datamodels:
            warnings.warn(
                "dlite is not installed - data models will not be added to "
                "the triplestore"
            )
    else:
        for url in get_values(source, "datamodelStorage"):
            dlite.storage_path.append(url)

        for iri, uri in datamodels.items():
            ok = False
            r = requests.get(uri, timeout=3)
            if r.ok:
                content = (
                    r.content.decode()
                    if isinstance(r.content, bytes)
                    else str(r.content)
                )
                dm = dlite.Instance.from_json(content)
                add_dataset(ts, dm)
                ok = True
            else:
                try:
                    dm = dlite.get_instance(uri)
                except (
                    dlite.DLiteMissingInstanceError  # pylint: disable=no-member
                ):
                    # __FIXME__: check session whether to warn or re-raise
                    warnings.warn(f"cannot load datamodel: {uri}")
                else:
                    add_dataset(ts, dm)
                    ok = True

            if ok:
                # Make our dataset an individual of the new dataset subclass
                # that we have created by serialising the datamodel
                ts.add((iri, RDF.type, uri))


def acquire(
    ts: Triplestore,
    iri: str,
    use_sparql: "Optional[bool]" = None,
    context: "Optional[Context]" = None,
) -> dict:
    """Load description of a resource from the triplestore.

    Arguments:
        ts: Triplestore to load description from.
        iri: IRI of the to resource.
        use_sparql: Whether to access the triplestore with SPARQL.
            Defaults to the value of `ts.prefer_sparql`.
        context: Context object defining keywords in addition to those defined
            in the default [JSON-LD context].

    Returns:
        Dict describing the resource identified by `iri`.
    """
    if use_sparql is None:
        use_sparql = ts.prefer_sparql
    if use_sparql:
        return _load_sparql(ts, iri)

    d = AttrDict()
    dct = _load_triples(ts, iri, context=context)
    for key, val in dct.items():
        if key in ("mappings", "statements"):
            add(d, key, val)
        else:
            if not isinstance(val, list):
                val = [val]
            for v in val:
                if key != "@id" and isinstance(v, str) and v.startswith("_:"):
                    add(d, key, acquire(ts, iri=v, use_sparql=use_sparql))
                else:
                    add(d, key, v)

    return d


def load_dict(
    ts: Triplestore,
    iri: str,
    use_sparql: "Optional[bool]" = None,
) -> dict:
    """This function is deprecated. Use acquire() instead."""
    warnings.warn(
        "tripper.datadoc.load_dict() is deprecated. "
        "Please use tripper.datadoc.acquire() instead.",
        category=DeprecationWarning,
        stacklevel=2,
    )
    return acquire(ts=ts, iri=iri, use_sparql=use_sparql)


def _load_triples(
    ts: Triplestore,
    iri: str,
    context: "Optional[Context]" = None,
) -> dict:
    """Load `iri` from triplestore by calling `ts.triples()`."""
    if context is None:
        context = get_context()
    dct: dict = {}
    for p, o in ts.predicate_objects(ts.expand_iri(iri)):
        add(dct, context.shortname(p, strict=False), as_python(o))
    if dct:
        d = {"@id": iri}
        d.update(dct)
        return d
    return dct


def _load_sparql(ts: Triplestore, iri: str) -> dict:
    """Load `iri` from triplestore by calling `ts.query()`."""
    # The match-all pattern `(:|!:)*` in the query string below
    # ensures that the returned triples include nested structures,
    # like distributions in a dataset. However, it does not include
    # references to named resources, like parsers and generators.
    # This choice was made because it limits the number of returned triples.
    # The `recur()` function will load such named resources recursively.
    #
    # Note that this implementation completely avoids querying for
    # blank nodes, which avoids problems with backends that renames
    # blank nodes.
    subj = iri if iri.startswith("_:") else f"<{ts.expand_iri(iri)}>"
    query = f"""
    # Some backends requires the prefix to be defined...
    PREFIX : <http://example.com#>
    CONSTRUCT {{ ?s ?p ?o }}
    WHERE {{
      {subj} (:|!:)* ?s .
      ?s ?p ?o .
    }}
    """
    triples = ts.query(query)
    with Triplestore(backend="rdflib") as ts2:
        for prefix, namespace in ts.namespaces.items():
            ts2.bind(prefix, str(namespace))
        ts2.add_triples(triples)  # type: ignore
        dct = acquire(ts2, iri, use_sparql=False)
    return dct


def get_values(
    data: "Union[dict, list]", key: str, extend: bool = True
) -> list:
    """Parse `data` recursively and return a list with the values
    corresponding to the given key.

    If `extend` is true, the returned list will be extended with
    values that themselves are list, instead of appending them in a
    nested manner.

    """
    values = []
    if isinstance(data, dict):
        val = data.get(key)
        if extend and isinstance(val, list):
            values.extend(val)
        elif val:
            values.append(val)
        for k, v in data.items():
            if k != "@context" and isinstance(v, (dict, list)):
                values.extend(get_values(v, key))
    elif isinstance(data, list):
        for ele in data:
            if isinstance(ele, (dict, list)):
                values.extend(get_values(ele, key))
    return values


def get_jsonld_context(
    context: "Optional[Union[str, dict, Sequence[Union[str, dict]]]]" = None,
    timeout: float = 5,
    fromfile: bool = True,
) -> dict:
    """Returns the JSON-LD context as a dict.

    The JSON-LD context maps all the keywords that can be used as keys
    in the dict-representation of a dataset to properties defined in
    common vocabularies and ontologies.

    Arguments:
        context: Additional user-defined context that should be returned
            on top of the default context.  It may be a string with an URL
            to the user-defined context, a dict with the user-defined context
            or a sequence of strings and dicts.
        timeout: Number of seconds before timing out.
        fromfile: Whether to load the context from local file.

    """
    import requests

    warnings.warn(
        "`dataset.get_jsonld_context()` is deprecated, use `get_context()` "
        "instead",
        category=DeprecationWarning,
        stacklevel=2,
    )

    if fromfile:
        with open(CONTEXT_PATH, "r", encoding="utf-8") as f:
            ctx = json.load(f)["@context"]
    else:
        r = requests.get(CONTEXT_URL, allow_redirects=True, timeout=timeout)
        ctx = json.loads(r.content)["@context"]

    if isinstance(context, (str, dict)):
        context = [context]

    if context:
        for token in context:
            if isinstance(token, str):
                with openfile(token, timeout=timeout, mode="rt") as f:
                    content = f.read()
                ctx.update(json.loads(content)["@context"])
            elif isinstance(token, dict):
                ctx.update(token)
            else:
                raise TypeError(
                    "`context` must be a string (URL), dict or a sequence of "
                    f"strings and dicts.  Not '{type(token)}'"
                )

    return ctx


def get_prefixes(
    context: "Optional[Union[str, dict, Sequence[Union[str, dict]]]]" = None,
    timeout: float = 5,
    fromfile: bool = True,
) -> dict:
    """Loads the JSON-LD context and returns a dict mapping prefixes to
    their namespace URL.

    Arguments are passed to `get_jsonld_context()`.
    """
    warnings.warn(
        "`dataset.get_prefixes()` is deprecated, use `Context.prefixes()` "
        "instead",
        category=DeprecationWarning,
        stacklevel=2,
    )

    if isinstance(context, Context):
        return context.get_prefixes()

    ctx = get_jsonld_context(
        context=context, timeout=timeout, fromfile=fromfile
    )
    prefixes = {
        k: str(v)
        for k, v in ctx.items()
        if isinstance(v, (str, Namespace)) and str(v).endswith(("#", "/"))
    }
    return prefixes


def get_shortnames(
    context: "Optional[Union[str, dict, Sequence[Union[str, dict]]]]" = None,
    timeout: float = 5,
    fromfile: bool = True,
) -> dict:
    """Loads the JSON-LD context and returns a dict mapping IRIs to their
    short names defined in the context.

    Arguments are passed to `get_jsonld_context()`.
    """
    warnings.warn(
        "`dataset.get_shortnames()` is deprecated, use `Context.shortname()` "
        "instead",
        category=DeprecationWarning,
        stacklevel=2,
    )

    ctx = get_jsonld_context(
        context=context, timeout=timeout, fromfile=fromfile
    )
    prefixes = get_prefixes(context=ctx)
    shortnames = {
        expand_iri(v["@id"] if isinstance(v, dict) else v, prefixes): k
        for k, v in ctx.items()
        if (
            (isinstance(v, str) and not v.endswith(("#", "/")))
            or isinstance(v, dict)
        )
    }
    shortnames.setdefault(RDF.type, "@type")
    return shortnames


def load_list(ts: Triplestore, iri: str):
    """Load and return RDF list whose first node is `iri`."""
    lst = []
    for p, o in ts.predicate_objects(iri):
        if p == RDF.first:
            lst.append(o)
        elif p == RDF.rest:
            lst.extend(load_list(ts, o))
    return lst


def add(d: dict, key: str, value: "Any") -> None:
    """Append key-value pair to dict `d`.

    If `key` already exists in `d`, its value is converted to a list
    and `value` is appended to it.  `value` may also be a list. Values
    are not duplicated.

    """
    if key not in d:
        d[key] = value
    else:
        klst = d[key] if isinstance(d[key], list) else [d[key]]
        if isinstance(value, dict):
            v = klst if value in klst else klst + [value]
        else:
            vlst = value if isinstance(value, list) else [value]
            try:
                v = list(set(klst).union(vlst))
            except TypeError:  # klst contains unhashable dicts
                v = klst + [x for x in vlst if x not in klst]
        d[key] = (
            v[0]
            if len(v) == 1
            else sorted(
                # Sort dicts at end, by representing them with a huge
                # unicode character
                v,
                key=lambda x: "\uffff" if isinstance(x, dict) else str(x),
            )
        )


def addnested(
    d: "Union[dict, list]", key: str, value: "Any"
) -> "Union[dict, list]":
    """Like add(), but allows `key` to be a dot-separated list of sub-keys.
    Returns the updated `d`.

    Each sub-key will be added to `d` as a corresponding sub-dict.

    Example:

        >>> d = {}
        >>> addnested(d, "a.b.c", "val") == {'a': {'b': {'c': 'val'}}}
        True

    """
    if "." in key:
        first, rest = key.split(".", 1)
        if isinstance(d, list):
            for ele in d:
                if isinstance(ele, dict):
                    addnested(ele, key, value)
                    break
            else:
                d.append(addnested({}, key, value))
        elif first in d and isinstance(d[first], (dict, list)):
            addnested(d[first], rest, value)
        else:
            addnested(d, first, addnested(AttrDict(), rest, value))
    elif isinstance(d, list):
        for ele in d:
            if isinstance(ele, dict):
                add(ele, key, value)
                break
        else:
            d.append({key: value})
    else:
        add(d, key, value)
    return d


def get(
    d: dict, key: str, default: "Any" = None, aslist: bool = True
) -> "Any":
    """Like `d.get(key, default)` but returns the value as a list if
    `aslist` is True and value is not already a list.

    An empty list is returned in the special case that `key` is not in
    `d` and `default` is None.

    """
    value = d.get(key, default)
    if aslist:
        return (
            value
            if isinstance(value, list)
            else [] if value is None else [value]
        )
    return value


def read_datadoc(filename: "Union[str, Path]") -> dict:
    """Read YAML data documentation and return it as a dict.

    The filename may also be an URL to a file accessible with HTTP GET.
    """
    import yaml  # type: ignore

    with openfile(filename, mode="rt", encoding="utf-8") as f:
        d = yaml.safe_load(f)
    return told(d)
    # return prepare_datadoc(d)


def save_datadoc(
    ts: Triplestore,
    file_or_dict: "Union[str, Path, dict]",
    keywords: "Optional[Keywords]" = None,
    context: "Optional[Context]" = None,
) -> dict:
    """Populate triplestore with data documentation.

    Arguments:
        ts: Triplestore to save dataset documentation to.
        file_or_dict: Data documentation dict or name of a YAML file to read
            the data documentation from.  It may also be an URL to a file
            accessible with HTTP GET.
        keywords: Optional Keywords object with keywords definitions.
            The default is to infer the keywords from the `domain` or
            `keywordfile` keys in the YAML file.
        context: Optional Context object with mappings. By default it is
            inferred from `keywords`.

    Returns:
        Dict-representation of the loaded dataset.
    """
    import yaml  # type: ignore

    if isinstance(file_or_dict, dict):
        d = file_or_dict
    else:
        with openfile(file_or_dict, mode="rt", encoding="utf-8") as f:
            d = yaml.safe_load(f)

    return store(ts, d, keywords=keywords, context=context)


def validate(
    dct: dict,
    type: "Optional[str]" = None,
    context: "Optional[Context]" = None,
    keywords: "Optional[Keywords]" = None,
) -> None:
    """Validates single-resource dict `dct`.

    Arguments
        dct: Single-resource dict to validate.
        type: The type of resource to validate. Ex: "Dataset", "Agent", ...
        keywords: Keywords object defining the keywords used in `dct`.

    Raises:
        ValidateError: If the validation fails.
    """
    if keywords is None:
        keywords = Keywords()

    if context is None:
        context = Context(keywords=keywords)

    if type is None and "@type" in dct:
        try:
            type = keywords.typename(dct["@type"])
        except NoSuchTypeError:
            pass

    resources = keywords.data.resources

    def check_keyword(keyword, type):
        """Check that the resource type `type` has keyword `keyword`."""
        typename = keywords.typename(type)
        name = keywords.keywordname(keyword)
        if name in resources[typename].keywords:
            return True
        if "subClassOf" in resources[typename]:
            subclass = resources[typename].subClassOf
            return check_keyword(name, subclass)
        return False

    def _check_keywords(k, v):
        if k in keywords:
            r = keywords[k]
            if "datatype" in r:
                datatype = expand_iri(r.datatype, keywords.data.prefixes)
                literal = parse_literal(v)
                tr = {}
                for t, seq in Literal.datatypes.items():
                    for dt in seq:
                        tr[dt] = t
                if tr.get(literal.datatype) != tr.get(datatype):
                    raise ValidateError(
                        f"invalid datatype for '{v}'. "
                        f"Got '{literal.datatype}', expected '{datatype}'"
                    )
            elif isinstance(v, dict):
                validate(v, type=r.get("range"), keywords=keywords)
            elif isinstance(v, list):
                for it in v:
                    _check_keywords(k, it)
            elif r.range != "rdfs:Literal" and not re.match(MATCH_IRI, v):
                raise ValidateError(f"value of '{k}' is an invalid IRI: '{v}'")
        elif k not in context:
            raise ValidateError(f"unknown keyword: '{k}'")

    # Check the keyword-value pairs in `dct`
    for k, v in dct.items():
        if k.startswith("@"):
            continue
        _check_keywords(k, v)

    if type:
        typename = keywords.typename(type)

        for k in dct:
            if not k.startswith("@"):
                if not check_keyword(k, typename):
                    warnings.warn(
                        f"unexpected keyword '{k}' provided for type: '{type}'"
                    )

        for kr, vr in resources[typename].items():
            if "conformance" in vr and vr.conformance == "mandatory":
                if kr not in dct:
                    raise ValidateError(
                        f"missing mandatory keyword '{kr}' for type: '{type}'"
                    )


def get_partial_pipeline(
    ts: Triplestore,
    client,
    iri: str,
    context: "Optional[Context]" = None,
    parser: "Optional[Union[bool, str]]" = None,
    generator: "Optional[Union[bool, str]]" = None,
    distribution: "Optional[str]" = None,
    use_sparql: "Optional[bool]" = None,
) -> bytes:
    """Returns a OTELib partial pipeline.

    Arguments:
        ts: Triplestore to load data from.
        client: OTELib client to create pipeline with.
        iri: IRI of the dataset to load.
        context: Context object.
        parser: Whether to return a datasource partial pipeline.
            Should be True or an IRI of parser to use in case the
            distribution has multiple parsers.  By default the first
            parser will be selected.
        generator: Whether to return a datasink partial pipeline.
            Should be True or an IRI of generator to use in case the
            distribution has multiple generators.  By default the first
            generator will be selected.
        distribution: IRI of distribution to use in case the dataset
            dataset has multiple distributions.  By default any of
            the distributions will be picked.
        use_sparql: Whether to access the triplestore with SPARQL.
            Defaults to `ts.prefer_sparql`.

    Returns:
        OTELib partial pipeline.
    """
    # pylint: disable=too-many-branches,too-many-locals
    context = get_context(context=context, domain="default")

    dct = acquire(ts, iri, use_sparql=use_sparql)

    if isinstance(distribution, str):
        for distr in get(dct, "distribution"):
            if distr["@id"] == distribution:
                break
        else:
            raise ValueError(
                f"dataset '{iri}' has no such distribution: {distribution}"
            )
    else:
        distr = get(dct, "distribution")[0]

    accessService = (
        distr.accessService.get("endpointURL")
        if "accessService" in distr
        else None
    )

    # OTEAPI still puts the parse configurations into the dataresource
    # instead of a in a separate parse strategy...
    if parser:
        if parser is True:
            par = get(distr, "parser")[0]
        elif isinstance(parser, str):
            for par in get(distr, "parser"):
                if par.get("@id") == parser:
                    break
            else:
                raise ValueError(
                    f"dataset '{iri}' has no such parser: {parser}"
                )
        if isinstance(par, str):
            par = acquire(ts, par)
        configuration = par.get("configuration")
    else:
        configuration = None

    mediaType = distr.get("mediaType")
    mediaTypeShort = (
        mediaType[44:]
        if mediaType.startswith("http://www.iana.org/assignments/media-types/")
        else mediaType
    )
    dataresource = client.create_dataresource(
        downloadUrl=distr.get("downloadURL"),
        mediaType=mediaTypeShort,
        accessUrl=distr.get("accessURL"),
        accessService=accessService,
        configuration=dict(configuration) if configuration else {},
    )

    statements = dct.get("statements", [])
    statements.extend(dct.get("mappings", []))
    if statements:
        mapping = client.create_mapping(
            mappingType="triples",
            # The OTEAPI datamodels stupidly strict, requireing us
            # to cast the data ts.namespaces and statements
            prefixes={k: str(v) for k, v in ts.namespaces.items()},
            triples=[tuple(t) for t in statements],
        )

    if parser:
        pipeline = dataresource
        if statements:
            pipeline = pipeline >> mapping
    elif generator:
        if generator is True:
            gen = get(distr, "generator")[0]
        elif isinstance(generator, str):
            for gen in get(distr, "generator"):
                if gen.get("@id") == generator:
                    break
            else:
                raise ValueError(
                    f"dataset '{iri}' has no such generator: {generator}"
                )

        conf = gen.get("configuration")
        if gen.generatorType == "application/vnd.dlite-generate":
            conf.setdefault("datamodel", dct.get("datamodel"))

        function = client.create_function(
            functionType=gen.generatorType,
            configuration=conf,
        )
        if statements:
            pipeline = mapping >> function >> dataresource
        else:
            pipeline = function >> dataresource

    return pipeline


def delete_iri(ts: Triplestore, iri: str) -> None:
    """Delete `iri` from triplestore using SPARQL."""
    subj = iri if iri.startswith("_:") else f"<{ts.expand_iri(iri)}>"
    query = f"""
    # Some backends requires the prefix to be defined...
    PREFIX : <http://example.com#>
    DELETE {{ ?s ?p ?o }}
    WHERE {{
      {subj} (:|!:)* ?s .
      ?s ?p ?o .
    }}
    """
    ts.update(query)


def make_query(
    ts: Triplestore,
    type=None,
    criterias: "Optional[dict]" = None,  # deprecated
    criteria: "Optional[dict]" = None,  # new preferred name
    regex: "Optional[dict]" = None,
    flags: "Optional[str]" = None,
    keywords: "Optional[Keywords]" = None,
    query_type: "Optional[str]" = "SELECT DISTINCT",
) -> "str":
    """Help function for creating a SPARQL query.

    See search() for description of arguments.

    The `query_type` argument is typically one of "SELECT DISTINCT"
    "SELECT", or "DELETE".
    """
    # pylint: disable=too-many-statements,too-many-branches,too-many-locals

    if criterias is not None:
        warnings.warn(
            "`criterias` is deprecated, use `criteria` instead",
            category=DeprecationWarning,
            stacklevel=2,
        )
        # if caller didn’t supply the new name, adopt the old one
        if criteria is None:
            criteria = criterias

    keywords = get_keywords(keywords=keywords)
    context = get_context(keywords=keywords)
    context._create_caches()  # pylint: disable=protected-access
    expanded = context._expanded  # pylint: disable=protected-access

    # Add prefixes to triplestore
    ts.namespaces.update(keywords.get_prefixes())

    # Initiate variables
    criteria = criteria or {}
    regex = regex or {}
    crit = []
    filters = []
    n = 0  # counter for creating new unique sparql variables
    flags_arg = f", {flags}" if flags else ""

    # Special handling of @id
    cid = criteria.pop("@id", criteria.pop("_id", None))
    rid = regex.pop("@id", regex.pop("_id", None))
    if cid:
        filters.append(f'FILTER(STR(?iri) = "{ts.expand_iri(cid)}") .')
    elif rid:
        filters.append(
            f'FILTER REGEX(STR(?iri), "{ts.expand_iri(rid)}"{flags_arg}) .'
        )

    if type:
        types = [type] if not isinstance(type, list) else type
        for t in types:
            if ":" in t:
                expanded_iri = ts.expand_iri(t)
                crit.append(f"?iri rdf:type <{expanded_iri}> .")
            else:
                if keywords is None:
                    keywords = Keywords()
                typ = keywords.superclasses(t)
                if not isinstance(typ, str):
                    typ = typ[0]
                crit.append(f"?iri rdf:type <{ts.expand_iri(typ)}> .")  # type: ignore

    def add_crit(k, v, regex=False, s="iri"):
        """Add criteria to SPARQL query."""
        nonlocal n
        key = f"@{k[1:]}" if k.startswith("_") else k
<<<<<<< HEAD
        if re.match(r"^[_a-zA-Z0.9]+\.", key):
=======
        if isinstance(v, list):
            for ele in v:
                add_crit(key, ele, regex=regex, s=s)
            return
        if "." in key:
>>>>>>> e2791c32
            newkey, restkey = key.split(".", 1)
            if newkey in expanded:
                newkey = expanded[newkey]
            n += 1
            var = f"v{n}"
            crit.append(f"?{s} <{ts.expand_iri(newkey)}> ?{var} .")
            add_crit(restkey, v, s=var)
        else:
            if key in expanded:
                key = expanded[key]
            if v in expanded:
                value = f"<{expanded[v]}>"
            elif isinstance(v, str):
                value = (
                    f"<{v}>"
                    if re.match("^[a-z][a-z0-9.+-]*://", v)
                    else f'"{v}"'
                )
            else:
                value = v
            n += 1
            var = f"v{n}"
            crit.append(f"?{s} <{ts.expand_iri(key)}> ?{var} .")
            if regex:
                filters.append(
                    f"FILTER REGEX(STR(?{var}), {value}{flags_arg}) ."
                )
            else:
                filters.append(f"FILTER(STR(?{var}) = {value}) .")

    for k, v in criteria.items():
        add_crit(k, v)

    if not crit:
        crit.append("?iri ?p ?o .")

    for k, v in regex.items():
        add_crit(k, v, regex=True)

    where_statements = "\n      ".join(crit + filters)
    query = f"""
    PREFIX rdf: <{RDF}>
    {query_type} ?iri
    WHERE {{
      {where_statements}
    }}
    """
    return query


def search(
    ts: Triplestore,
    type=None,
    criterias: "Optional[dict]" = None,  # deprecated
    criteria: "Optional[dict]" = None,  # new preferred name
    regex: "Optional[dict]" = None,
    flags: "Optional[str]" = None,
    keywords: "Optional[Keywords]" = None,
    skipblanks: "bool" = True,
) -> "List[str]":
    """Return a list of IRIs for all matching resources.

    Arguments:
        ts: Triplestore to search.
        type: Either a [resource type] (ex: "Dataset", "Distribution", ...)
            or the IRI of a class to limit the search to.
        criteria: Exact match criteria. A dict of IRI, value pairs, where the
            IRIs refer to data properties on the resource match. The IRIs
            may use any prefix defined in `ts`. E.g. if the prefix `dcterms`
            is in `ts`, it is expanded and the match criteria `dcterms:title`
            is correctly parsed.
        regex: Like `criteria` but the values in the provided dict are regular
            expressions used for the matching.
        flags: Flags passed to regular expressions.
            - `s`: Dot-all mode. The . matches any character.  The default
              doesn't match newline or carriage return.
            - `m`: Multi-line mode. The ^ and $ characters matches beginning
              or end of line instead of beginning or end of string.
            - `i`: Case-insensitive mode.
            - `q`: Special characters representing themselves.
        keywords: Keywords instance defining the resource types used with
            the `type` argument.
        skipblanks: Whether to skip blank nodes.

    Returns:
        List of IRIs for matching resources.

    Examples:
        List all data resources IRIs:

            search(ts)

        List IRIs of all resources with John Doe as `contactPoint`:

            search(ts, criteria={"contactPoint.hasName": "John Doe"})

        List IRIs of all samples:

            search(ts, type=CHAMEO.Sample)

        List IRIs of all datasets with John Doe as `contactPoint` AND are
        measured on a given sample:

            search(
                ts,
                type=DCAT.Dataset,
                criteria={
                    "contactPoint.hasName": "John Doe",
                    "fromSample": SAMPLE.batch2/sample3,
                },
            )

        List IRIs of all datasets who's title matches the regular expression
        "[Mm]agnesium":

            search(
                ts, type=DCAT.Dataset, regex={"title": "[Mm]agnesium"},
            )

    SeeAlso:
        [resource type]: https://emmc-asbl.github.io/tripper/latest/datadoc/introduction/#resource-types
    """

    if criterias is not None:
        warnings.warn(
            "`criterias` is deprecated, use `criteria` instead",
            category=DeprecationWarning,
            stacklevel=2,
        )
        # if caller didn’t supply the new name, adopt the old one
        if criteria is None:
            criteria = criterias

    # normalize defaults
    criteria = criteria or {}
    regex = regex or {}

    query = make_query(
        ts=ts,
        type=type,
        criteria=criteria,
        regex=regex,
        flags=flags,
        keywords=keywords,
        query_type="SELECT DISTINCT",
    )
    if skipblanks:
        return [
            r[0] for r in ts.query(query) if not r[0].startswith("_:")  # type: ignore
        ]
    return [r[0] for r in ts.query(query)]  # type: ignore


def search_iris(
    ts: Triplestore,
    type=None,
    criterias: "Optional[dict]" = None,
    regex: "Optional[dict]" = None,
    flags: "Optional[str]" = None,
    keywords: "Optional[Keywords]" = None,
    skipblanks: "bool" = True,
) -> "List[str]":
    """This function is deprecated. Use search() instead."""
    warnings.warn(
        "tripper.datadoc.search_iris() is deprecated. "
        "Please use tripper.datadoc.search() instead.",
        category=DeprecationWarning,
        stacklevel=2,
    )
    return search(
        ts=ts,
        type=type,
        criterias=criterias,
        regex=regex,
        flags=flags,
        keywords=keywords,
        skipblanks=skipblanks,
    )


def delete(
    ts: Triplestore,
    type=None,
    criterias: "Optional[dict]" = None,  # deprecated
    criteria: "Optional[dict]" = None,  # new preferred name
    regex: "Optional[dict]" = None,
    flags: "Optional[str]" = None,
    keywords: "Optional[Keywords]" = None,
) -> None:
    """Delete matching resources. See `search()` for a description of arguments."""

    if criterias is not None:
        warnings.warn(
            "`criterias` is deprecated, use `criteria` instead",
            category=DeprecationWarning,
            stacklevel=2,
        )
        # if caller didn’t supply the new name, adopt the old one
        if criteria is None:
            criteria = criterias

    # normalize defaults
    criteria = criteria or {}
    regex = regex or {}

    iris = search(
        ts=ts,
        type=type,
        criteria=criteria,
        regex=regex,
        flags=flags,
        keywords=keywords,
    )
    for iri in iris:
        delete_iri(ts, iri)<|MERGE_RESOLUTION|>--- conflicted
+++ resolved
@@ -1341,15 +1341,11 @@
         """Add criteria to SPARQL query."""
         nonlocal n
         key = f"@{k[1:]}" if k.startswith("_") else k
-<<<<<<< HEAD
-        if re.match(r"^[_a-zA-Z0.9]+\.", key):
-=======
         if isinstance(v, list):
             for ele in v:
                 add_crit(key, ele, regex=regex, s=s)
             return
-        if "." in key:
->>>>>>> e2791c32
+        if re.match(r"^[_a-zA-Z0.9]+\.", key):
             newkey, restkey = key.split(".", 1)
             if newkey in expanded:
                 newkey = expanded[newkey]
