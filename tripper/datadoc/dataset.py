# pylint: disable=line-too-long, too-many-lines
"""Module for documenting datasets with Tripper.

The dataset documentation follows the [DCAT] structure and is exposed
as Python dicts with attribute access in this module.  The semantic
meaning of the keywords in this dict are defined by a [JSON-LD context].

High-level function for populating the triplestore from YAML documentation:

  - `save_datadoc()`: Save documentation from YAML file to the triplestore.

Functions for searching the triplestore:

  - `search()`: Get IRIs of matching entries in the triplestore.

Functions for working with the dict-representation:

  - `read_datadoc()`: Read documentation from YAML file and return it as dict.
  - `store()`: Store documentation to the triplestore.
  - `acquire()`: Load documentation from the triplestore.
  - `told()`: Extend documention to valid JSON-LD (represented as a Python dict)
  - `delete_iri()`: Remove documentation of resource with given IRI.
  - `delete()`: Remove documentation of matching resources.

---

[DCAT]: https://www.w3.org/TR/vocab-dcat-3/
[JSON-LD context]: https://raw.githubusercontent.com/EMMC-ASBL/tripper/refs/heads/master/tripper/context/0.2/context.json

"""

from __future__ import annotations

# pylint: disable=invalid-name,redefined-builtin,import-outside-toplevel
# pylint: disable=too-many-branches
import json
import logging
import re
import warnings
from pathlib import Path
from typing import TYPE_CHECKING

from pyld import jsonld

from tripper import (
    RDF,
    Literal,
    Namespace,
    Triplestore,
)
from tripper.datadoc.context import Context, get_context
from tripper.datadoc.errors import (  # MissingKeywordsClassWarning,; UnknownKeywordWarning,
    InvalidDatadocError,
    IRIExistsError,
    IRIExistsWarning,
    NoSuchTypeError,
    ValidateError,
)
from tripper.datadoc.keywords import Keywords, get_keywords
from tripper.utils import (
    AttrDict,
    as_python,
    expand_iri,
    openfile,
    parse_literal,
    prefix_iri,
)

if TYPE_CHECKING:  # pragma: no cover
    from typing import Any, Iterable, List, Mapping, Optional, Sequence, Union

    from tripper.datadoc.keywords import FileLoc
    from tripper.utils import Triple


# Local path (for fast loading) and URL to the JSON-LD context
CONTEXT_PATH = (
    Path(__file__).parent.parent / "context" / "0.3" / "context.json"
)
# TODO: fix IRI when merged to master
CONTEXT_URL = (
    "https://raw.githubusercontent.com/EMMC-ASBL/tripper/refs/heads/"
    "master/tripper/context/0.3/context.json"
)

MATCH_IRI = re.compile(
    r"^(([a-z0-9]*):([a-zA-Z_]([a-zA-Z0-9_/+-]*[a-zA-Z0-9_+-])?))|"
    r"([a-zA-Z0-9]*://[a-zA-Z_]([a-zA-Z0-9_/.?#=+-]*))$"
)

logger = logging.getLogger(__name__)


def _get_range(keyword: str, keywords: "Optional[Keywords]" = None):
    """Return the range of `keyword`.

    If `keywords` is None, the keywords for the default domain are used.
    """
    keywords = get_keywords(keywords)
    return keywords[keyword].range


def show(obj, indent=2) -> None:
    """Print object to screen as pretty json."""
    if isinstance(obj, (bytes, str)):
        d = json.loads(obj)
    elif isinstance(obj, Keywords):
        d = obj.get_context()
    elif isinstance(obj, Context):
        d = obj.get_context_dict()
    else:
        d = obj
    print(json.dumps(d, indent=indent))


def told(
    descr: "Union[dict, list]",
    type: "Optional[str]" = None,
    keywords: "Optional[Keywords]" = None,
    prefixes: "Optional[dict]" = None,
    context: "Optional[Context]" = None,
) -> "AttrDict":
    """Return an updated copy of data description `descr` as valid JSON-LD.

    The following transformations are performed:

    - insert @type keywords
    - expand IRIs and substitute @id and @type in `statements` keyword
    - expand IRIs and substitute @id and @type in `mappings` keyword
    - insert mappings from `mappingURL` keyword (uses `mappingFormat`)

    Arguments:
        descr: Documenting of one or several resources to be represented as
            JSON-LD.  Supports both single- and multi-resource dicts.
        type: Type of data to save.  Should be one of the resource types
            defined in `keywords`.
        keywords: Keywords object with keywords definitions.  If not provided,
            only default keywords are considered.
        prefixes: Dict with prefixes in addition to those known in keywords
            or included in the JSON-LD context.
        context: Optional context object. It will be updated from the input
            data documentation `descr`.

    Returns:
        Dict with an updated copy of `descr` as valid JSON-LD.

    """
    single = "@id", "@type", "@graph"
    multi = "domain", "keywordfile", "prefixes", "base"
    singlerepr = any(s in descr for s in single) or isinstance(descr, list)
    multirepr = any(s in descr for s in multi)
    if singlerepr and multirepr:
        raise InvalidDatadocError(
            "invalid mixture of single- and multi-resource dict"
        )
    if not singlerepr:
        keywords = get_keywords(
            keywords=keywords,
            domain=descr.get("domain", "default"),  # type: ignore
            yamlfile=descr.get("keywordfile"),  # type: ignore
        )
    else:
        keywords = get_keywords(keywords=keywords)

    context = get_context(
        context=context, keywords=keywords, prefixes=prefixes
    )
    resources = keywords.data.resources

    if singlerepr:  # single-resource representation
        d = descr
    else:  # multi-resource representation
        d = {}
        graph = []
        for k, v in descr.items():  # type: ignore
            if k == "@context":
                context.add_context(v)
                d[k] = v
            elif k == "prefixes":
                context.add_context(v)
            elif k == "base":
                context.base = v
            elif k in resources:
                if isinstance(v, list):
                    for dct in v:
                        add(dct, "@type", resources[k].iri)
                        graph.append(dct)
                else:
                    graph.append(v)
            else:
                raise InvalidDatadocError(
                    f"Invalid keyword in root of multi-resource dict: {k}"
                )
        d["@graph"] = graph

    return _told(
        d,
        type=type,
        keywords=keywords,
        prefixes=context.get_prefixes(),
        root=True,
        hasid=False,
    )


def _told(
    descr: "Union[dict, list, str]",
    type: "Optional[str]",
    keywords: "Keywords",
    prefixes: "dict",
    root: bool = False,  # true at first recursive call
    hasid: bool = True,  # whether description has an @id
):
    """Recursive help function for told()."""
    # pylint: disable=too-many-statements

    def expand(iri):
        return expand_iri(iri, prefixes)

    def torange(kw):
        return keywords[kw].range if kw in keywords else None

    def addsuperclasses(d, cls):
        """Add `cls` and its superclasses to key "@type" in dict `d`."""
        classes = cls if isinstance(cls, list) else [cls]
        missing = []
        for c in classes:
            try:
                add(d, "@type", keywords.superclasses(c))
            except NoSuchTypeError:
                missing.append(prefix_iri(c, keywords.get_prefixes()))
                add(d, "@type", c)
            if missing:
                # Using logging.info() here, since warnings is too verbose
                # pylint: disable=logging-fstring-interpolation
                logging.info(
                    f"Class not in keywords: {', '.join(missing)}",
                )

    if isinstance(descr, str):
        return descr

    if isinstance(descr, list):
        lst = [_told(token, type, keywords, prefixes) for token in descr]
        return {"@graph": lst} if root else lst

    if not isinstance(descr, dict):
        raise InvalidDatadocError(
            "Malformed data documentation. Expected dict, list or string. "
            f"Got: {descr:!}"
        )

    # From hereon `descr` must be a dict.
    # Check that it has an "@id" or "@graph" key
    if not hasid and "@id" not in descr and "@graph" not in descr:
        raise InvalidDatadocError("Missing '@id' key in data documentation.")

    # Create returned dict with @context, @id and @type as the first items
    d = {}
    for k in "@context", "@id":
        if k in descr:
            d[k] = descr[k]
    if "@type" in descr:
        addsuperclasses(d, descr["@type"])
    if type:
        addsuperclasses(d, type)
    elif not "@type" in descr and not "@graph" in descr:
        d["@type"] = "owl:NamedIndividual"

    for k, v in descr.items():
        if not k.startswith("@") and k not in keywords:
            # pylint: disable=logging-fstring-interpolation
            logging.info(f"Property not in keywords: {k}")
        if k in ("@context", "@id", "@type"):
            pass
        elif k == "@graph":
            d[k] = _told(v, type, keywords, prefixes)
        elif k == "mappingURL":
            for url in get(descr, k):
                with Triplestore("rdflib") as ts:
                    ts.parse(url, format=descr.get("mappingFormat"))
                    add(d, "mappings", list(ts.triples()))
        elif k in ("statements", "mappings"):
            lst = [
                [
                    expand(get(descr, e, e)[0] if e[0] == "@" else e)
                    for e in spo
                ]
                for i, spo in enumerate(descr[k])
            ]
            add(d, k, [tuple(t) for t in lst])
        elif k == "datamodel":
            add(d, "@type", v)
            d[k] = v
        elif isinstance(v, (str, int, float, bool, None.__class__)):
            d[k] = v
        elif isinstance(v, list):
            d[k] = _told(v, torange(k), keywords, prefixes)
        elif isinstance(v, dict):
            if k in keywords and "datatype" in keywords[k]:
                d[k] = v
            else:
                d[k] = _told(v, torange(k), keywords, prefixes)

    return d


def store(
    ts: Triplestore,
    source: "Union[dict, list]",
    type: "Optional[str]" = None,
    context: "Optional[Context]" = None,
    keywords: "Optional[Keywords]" = None,
    prefixes: "Optional[dict]" = None,
    method: str = "raise",
) -> dict:
    # pylint: disable=line-too-long,too-many-branches
    """Store documentation of a resource to a triplestore.

    Arguments:
        ts: Triplestore to store to.
        source: Dict or list with the resource documentation to store.
        type: Type of documented resource.  Should be one of the resource types
            defined in `keywords`.
        context: Context object defining keywords in addition to those defined
            in the default [JSON-LD context].
            Complementing the `keywords` argument.
        keywords: Keywords object with additional keywords definitions.
            If not provided, only default keywords are considered.
        prefixes: Dict with prefixes in addition to those included in the
            JSON-LD context.  Should map namespace prefixes to IRIs.
        method: How to handle the case where `ts` already contains a document
            with the same id as `source`. Possible values are:
            - "overwrite": Remove existing documentation before storing.
            - "raise": Raise an `IRIExistsError` if the IRI of `source`
              already exits in the triplestore (default).
            - "merge": Merge `source` with existing documentation. This will
              duplicate non-literal properties with no explicit `@id`. If this
              is unwanted, merge manually and use "overwrite".
            - "ignore": If the IRI of `source` already exists, do nothing but
              issueing an `IRIExistsWarning`.

    Returns:
        A copy of `source` updated to valid JSON-LD.

    Notes:
        The keywords should either be one of the [default keywords] or defined
        by the `context` or `keywords` arguments.

    References:
    [default keywords]: https://emmc-asbl.github.io/tripper/latest/datadoc/keywords/
    [JSON-LD context]: https://raw.githubusercontent.com/EMMC-ASBL/oteapi-dlite/refs/heads/rdf-serialisation/oteapi_dlite/context/0.3/context.json
    """
    keywords = get_keywords(keywords)
    context = get_context(
        keywords=keywords, context=context, prefixes=prefixes
    )

    doc = told(
        source,
        type=type,
        keywords=keywords,
        prefixes=prefixes,
        context=context,
    )
    docs = doc if isinstance(doc, list) else doc.get("@graph", [doc])
    for d in docs:
        iri = d["@id"]
        if ts.has(iri):
            if method == "overwrite":
                delete_iri(ts, iri)
            elif method == "raise":
                raise IRIExistsError(f"Cannot overwrite existing IRI: {iri}")
            elif method == "merge":
                pass
            elif method == "ignore":
                warnings.warn(iri, category=IRIExistsWarning)
                return doc
            else:
                raise ValueError(
                    f"Invalid storage method: '{method}'. "
                    "Should be one of: 'overwrite', 'raise', 'ignore' or 'merge'"
                )

    context.sync_prefixes(ts)

<<<<<<< HEAD
    add(doc, "@context", context.get_context_dict())
    # if "@context" in doc:
    #     context.add_context(doc["@context"])
    #     doc = jsonld.compact(doc, context.get_context_dict())
    # else:
    #    doc["@context"] = context.get_context_dict()
=======
    add(d, "@context", context.get_context_dict())
>>>>>>> e2f9cd00

    # Validate
    # TODO: reenable validation
    # validate(doc, type=type, keywords=keywords)

    # Write json-ld data to triplestore (using temporary rdflib triplestore)
    nt = jsonld.to_rdf(doc, options={"format": "application/n-quads"})

    ts.parse(data=nt, format="ntriples")

    # Add statements and data models to triplestore
    save_extra_content(ts, doc)  # FIXME: SLOW!!

    return doc


def save_dict(
    ts: Triplestore,
    source: "Union[dict, list]",
    type: "Optional[str]" = None,
    context: "Optional[Context]" = None,
    keywords: "Optional[Keywords]" = None,
    prefixes: "Optional[dict]" = None,
    method: str = "merge",
) -> dict:
    """This function is deprecated. Use store() instead."""
    # pylint: disable=missing-function-docstring
    warnings.warn(
        "tripper.datadoc.save_dict() is deprecated. "
        "Please use tripper.datadoc.store() instead.",
        category=DeprecationWarning,
        stacklevel=2,
    )
    return store(
        ts=ts,
        source=source,
        type=type,
        context=context,
        keywords=keywords,
        prefixes=prefixes,
        method=method,
    )


def save_extra_content(ts: Triplestore, source: dict) -> None:
    """Save extra content in `source` to the triplestore.

    Currently, this includes:
    - statements and mappings
    - data models (require that DLite is installed)

    Arguments:
        ts: Triplestore to load data from.
        source: Dict in multi-resource format.

    """
    import requests

    # Save statements and mappings
    statements = get_values(source, "statements")
    statements.extend(get_values(source, "mappings"))
    if statements:
        ts.add_triples(statements)

    # Save data models
    datamodels = {
        d["@id"]: d["datamodel"]
        for d in source.get("Dataset", ())
        if "datamodel" in d
    }
    try:
        # pylint: disable=import-outside-toplevel
        import dlite
        from dlite.dataset import add_dataset
    except ModuleNotFoundError:
        if datamodels:
            warnings.warn(
                "dlite is not installed - data models will not be added to "
                "the triplestore"
            )
    else:
        for url in get_values(source, "datamodelStorage"):
            dlite.storage_path.append(url)

        for iri, uri in datamodels.items():
            ok = False
            r = requests.get(uri, timeout=3)
            if r.ok:
                content = (
                    r.content.decode()
                    if isinstance(r.content, bytes)
                    else str(r.content)
                )
                dm = dlite.Instance.from_json(content)
                add_dataset(ts, dm)
                ok = True
            else:
                try:
                    dm = dlite.get_instance(uri)
                except (
                    dlite.DLiteMissingInstanceError  # pylint: disable=no-member
                ):
                    # __FIXME__: check session whether to warn or re-raise
                    warnings.warn(f"cannot load datamodel: {uri}")
                else:
                    add_dataset(ts, dm)
                    ok = True

            if ok:
                # Make our dataset an individual of the new dataset subclass
                # that we have created by serialising the datamodel
                ts.add((iri, RDF.type, uri))


def acquire(
    ts: Triplestore, iri: str, use_sparql: "Optional[bool]" = None
) -> dict:
    """Load description of a resource from the triplestore.

    Arguments:
        ts: Triplestore to load description from.
        iri: IRI of the to resource.
        use_sparql: Whether to access the triplestore with SPARQL.
            Defaults to the value of `ts.prefer_sparql`.

    Returns:
        Dict describing the resource identified by `iri`.
    """
    if use_sparql is None:
        use_sparql = ts.prefer_sparql
    if use_sparql:
        return _load_sparql(ts, iri)

    d = AttrDict()
    dct = _load_triples(ts, iri)
    for key, val in dct.items():
        if key in ("mappings", "statements"):
            add(d, key, val)
        else:
            if not isinstance(val, list):
                val = [val]
            for v in val:
                if key != "@id" and isinstance(v, str) and v.startswith("_:"):
                    add(d, key, acquire(ts, iri=v, use_sparql=use_sparql))
                else:
                    add(d, key, v)

    return d


def load_dict(
    ts: Triplestore, iri: str, use_sparql: "Optional[bool]" = None
) -> dict:
    """This function is deprecated. Use acquire() instead."""
    warnings.warn(
        "tripper.datadoc.load_dict() is deprecated. "
        "Please use tripper.datadoc.acquire() instead.",
        category=DeprecationWarning,
        stacklevel=2,
    )
    return acquire(ts=ts, iri=iri, use_sparql=use_sparql)


def _load_triples(ts: Triplestore, iri: str) -> dict:
    """Load `iri` from triplestore by calling `ts.triples()`."""
    shortnames = get_shortnames()
    dct: dict = {}
    for p, o in ts.predicate_objects(ts.expand_iri(iri)):
        add(dct, shortnames.get(p, p), as_python(o))
    if dct:
        d = {"@id": iri}
        d.update(dct)
        return d
    return dct


def _load_sparql(ts: Triplestore, iri: str) -> dict:
    """Load `iri` from triplestore by calling `ts.query()`."""
    # The match-all pattern `(:|!:)*` in the query string below
    # ensures that the returned triples include nested structures,
    # like distributions in a dataset. However, it does not include
    # references to named resources, like parsers and generators.
    # This choice was made because it limits the number of returned triples.
    # The `recur()` function will load such named resources recursively.
    #
    # Note that this implementation completely avoids querying for
    # blank nodes, which avoids problems with backends that renames
    # blank nodes.
    subj = iri if iri.startswith("_:") else f"<{ts.expand_iri(iri)}>"
    query = f"""
    # Some backends requires the prefix to be defined...
    PREFIX : <http://example.com#>
    CONSTRUCT {{ ?s ?p ?o }}
    WHERE {{
      {subj} (:|!:)* ?s .
      ?s ?p ?o .
    }}
    """
    triples = ts.query(query)
    with Triplestore(backend="rdflib") as ts2:
        for prefix, namespace in ts.namespaces.items():
            ts2.bind(prefix, str(namespace))
        ts2.add_triples(triples)  # type: ignore
        dct = acquire(ts2, iri, use_sparql=False)
    return dct


def get_values(
    data: "Union[dict, list]", key: str, extend: bool = True
) -> list:
    """Parse `data` recursively and return a list with the values
    corresponding to the given key.

    If `extend` is true, the returned list will be extended with
    values that themselves are list, instead of appending them in a
    nested manner.

    """
    values = []
    if isinstance(data, dict):
        val = data.get(key)
        if extend and isinstance(val, list):
            values.extend(val)
        elif val:
            values.append(val)
        for k, v in data.items():
            if k != "@context" and isinstance(v, (dict, list)):
                values.extend(get_values(v, key))
    elif isinstance(data, list):
        for ele in data:
            if isinstance(ele, (dict, list)):
                values.extend(get_values(ele, key))
    return values


def get_jsonld_context(
    context: "Optional[Union[str, dict, Sequence[Union[str, dict]]]]" = None,
    timeout: float = 5,
    fromfile: bool = True,
) -> dict:
    """Returns the JSON-LD context as a dict.

    The JSON-LD context maps all the keywords that can be used as keys
    in the dict-representation of a dataset to properties defined in
    common vocabularies and ontologies.

    Arguments:
        context: Additional user-defined context that should be returned
            on top of the default context.  It may be a string with an URL
            to the user-defined context, a dict with the user-defined context
            or a sequence of strings and dicts.
        timeout: Number of seconds before timing out.
        fromfile: Whether to load the context from local file.

    """
    import requests

    if fromfile:
        with open(CONTEXT_PATH, "r", encoding="utf-8") as f:
            ctx = json.load(f)["@context"]
    else:
        r = requests.get(CONTEXT_URL, allow_redirects=True, timeout=timeout)
        ctx = json.loads(r.content)["@context"]

    if isinstance(context, (str, dict)):
        context = [context]

    if context:
        for token in context:
            if isinstance(token, str):
                with openfile(token, timeout=timeout, mode="rt") as f:
                    content = f.read()
                ctx.update(json.loads(content)["@context"])
            elif isinstance(token, dict):
                ctx.update(token)
            else:
                raise TypeError(
                    "`context` must be a string (URL), dict or a sequence of "
                    f"strings and dicts.  Not '{type(token)}'"
                )

    return ctx


def get_prefixes(
    context: "Optional[Union[str, dict, Sequence[Union[str, dict]]]]" = None,
    timeout: float = 5,
    fromfile: bool = True,
) -> dict:
    """Loads the JSON-LD context and returns a dict mapping prefixes to
    their namespace URL.

    Arguments are passed to `get_jsonld_context()`.
    """
    if isinstance(context, Context):
        return context.get_prefixes()

    ctx = get_jsonld_context(
        context=context, timeout=timeout, fromfile=fromfile
    )
    prefixes = {
        k: str(v)
        for k, v in ctx.items()
        if isinstance(v, (str, Namespace)) and str(v).endswith(("#", "/"))
    }
    return prefixes


def get_shortnames(
    context: "Optional[Union[str, dict, Sequence[Union[str, dict]]]]" = None,
    timeout: float = 5,
    fromfile: bool = True,
) -> dict:
    """Loads the JSON-LD context and returns a dict mapping IRIs to their
    short names defined in the context.

    Arguments are passed to `get_jsonld_context()`.
    """
    ctx = get_jsonld_context(
        context=context, timeout=timeout, fromfile=fromfile
    )
    prefixes = get_prefixes(context=ctx)
    shortnames = {
        expand_iri(v["@id"] if isinstance(v, dict) else v, prefixes): k
        for k, v in ctx.items()
        if (
            (isinstance(v, str) and not v.endswith(("#", "/")))
            or isinstance(v, dict)
        )
    }
    shortnames.setdefault(RDF.type, "@type")
    return shortnames


def load_list(ts: Triplestore, iri: str):
    """Load and return RDF list whose first node is `iri`."""
    lst = []
    for p, o in ts.predicate_objects(iri):
        if p == RDF.first:
            lst.append(o)
        elif p == RDF.rest:
            lst.extend(load_list(ts, o))
    return lst


def add(d: dict, key: str, value: "Any") -> None:
    """Append key-value pair to dict `d`.

    If `key` already exists in `d`, its value is converted to a list
    and `value` is appended to it.  `value` may also be a list. Values
    are not duplicated.

    """
    if key not in d:
        d[key] = value
    else:
        klst = d[key] if isinstance(d[key], list) else [d[key]]
        if isinstance(value, dict):
            v = klst if value in klst else klst + [value]
        else:
            vlst = value if isinstance(value, list) else [value]
            try:
                v = list(set(klst).union(vlst))
            except TypeError:  # klst contains unhashable dicts
                v = klst + [x for x in vlst if x not in klst]
        d[key] = (
            v[0]
            if len(v) == 1
            else sorted(
                # Sort dicts at end, by representing them with a huge
                # unicode character
                v,
                key=lambda x: "\uffff" if isinstance(x, dict) else str(x),
            )
        )


def addnested(
    d: "Union[dict, list]", key: str, value: "Any"
) -> "Union[dict, list]":
    """Like add(), but allows `key` to be a dot-separated list of sub-keys.
    Returns the updated `d`.

    Each sub-key will be added to `d` as a corresponding sub-dict.

    Example:

        >>> d = {}
        >>> addnested(d, "a.b.c", "val") == {'a': {'b': {'c': 'val'}}}
        True

    """
    if "." in key:
        first, rest = key.split(".", 1)
        if isinstance(d, list):
            for ele in d:
                if isinstance(ele, dict):
                    addnested(ele, key, value)
                    break
            else:
                d.append(addnested({}, key, value))
        elif first in d and isinstance(d[first], (dict, list)):
            addnested(d[first], rest, value)
        else:
            addnested(d, first, addnested(AttrDict(), rest, value))
    elif isinstance(d, list):
        for ele in d:
            if isinstance(ele, dict):
                add(ele, key, value)
                break
        else:
            d.append({key: value})
    else:
        add(d, key, value)
    return d


def get(
    d: dict, key: str, default: "Any" = None, aslist: bool = True
) -> "Any":
    """Like `d.get(key, default)` but returns the value as a list if
    `aslist` is True and value is not already a list.

    An empty list is returned in the special case that `key` is not in
    `d` and `default` is None.

    """
    value = d.get(key, default)
    if aslist:
        return (
            value
            if isinstance(value, list)
            else [] if value is None else [value]
        )
    return value


def read_datadoc(filename: "Union[str, Path]") -> dict:
    """Read YAML data documentation and return it as a dict.

    The filename may also be an URL to a file accessible with HTTP GET.
    """
    import yaml  # type: ignore

    with openfile(filename, mode="rt", encoding="utf-8") as f:
        d = yaml.safe_load(f)
    return told(d)
    # return prepare_datadoc(d)


def save_datadoc(
    ts: Triplestore,
    file_or_dict: "Union[str, Path, dict]",
    keywords: "Optional[Keywords]" = None,
    context: "Optional[Context]" = None,
) -> dict:
    """Populate triplestore with data documentation.

    Arguments:
        ts: Triplestore to save dataset documentation to.
        file_or_dict: Data documentation dict or name of a YAML file to read
            the data documentation from.  It may also be an URL to a file
            accessible with HTTP GET.
        keywords: Optional Keywords object with keywords definitions.
            The default is to infer the keywords from the `domain` or
            `keywordfile` keys in the YAML file.
        context: Optional Context object with mappings. By default it is
            inferred from `keywords`.

    Returns:
        Dict-representation of the loaded dataset.
    """
    import yaml  # type: ignore

    if isinstance(file_or_dict, dict):
        d = file_or_dict
    else:
        with openfile(file_or_dict, mode="rt", encoding="utf-8") as f:
            d = yaml.safe_load(f)

    return store(ts, d, keywords=keywords, context=context)


def validate(
    dct: dict,
    type: "Optional[str]" = None,
    context: "Optional[Context]" = None,
    keywords: "Optional[Keywords]" = None,
) -> None:
    """Validates single-resource dict `dct`.

    Arguments
        dct: Single-resource dict to validate.
        type: The type of resource to validate. Ex: "Dataset", "Agent", ...
        keywords: Keywords object defining the keywords used in `dct`.

    Raises:
        ValidateError: If the validation fails.
    """
    if keywords is None:
        keywords = Keywords()

    if context is None:
        context = Context(keywords=keywords)

    if type is None and "@type" in dct:
        try:
            type = keywords.typename(dct["@type"])
        except NoSuchTypeError:
            pass

    resources = keywords.data.resources

    def check_keyword(keyword, type):
        """Check that the resource type `type` has keyword `keyword`."""
        typename = keywords.typename(type)
        name = keywords.keywordname(keyword)
        if name in resources[typename].keywords:
            return True
        if "subClassOf" in resources[typename]:
            subclass = resources[typename].subClassOf
            return check_keyword(name, subclass)
        return False

    def _check_keywords(k, v):
        if k in keywords:
            r = keywords[k]
            if "datatype" in r:
                datatype = expand_iri(r.datatype, keywords.data.prefixes)
                literal = parse_literal(v)
                tr = {}
                for t, seq in Literal.datatypes.items():
                    for dt in seq:
                        tr[dt] = t
                if tr.get(literal.datatype) != tr.get(datatype):
                    raise ValidateError(
                        f"invalid datatype for '{v}'. "
                        f"Got '{literal.datatype}', expected '{datatype}'"
                    )
            elif isinstance(v, dict):
                validate(v, type=r.get("range"), keywords=keywords)
            elif isinstance(v, list):
                for it in v:
                    _check_keywords(k, it)
            elif r.range != "rdfs:Literal" and not re.match(MATCH_IRI, v):
                raise ValidateError(f"value of '{k}' is an invalid IRI: '{v}'")
        elif k not in context:
            raise ValidateError(f"unknown keyword: '{k}'")

    # Check the keyword-value pairs in `dct`
    for k, v in dct.items():
        if k.startswith("@"):
            continue
        _check_keywords(k, v)

    if type:
        typename = keywords.typename(type)

        for k in dct:
            if not k.startswith("@"):
                if not check_keyword(k, typename):
                    warnings.warn(
                        f"unexpected keyword '{k}' provided for type: '{type}'"
                    )

        for kr, vr in resources[typename].items():
            if "conformance" in vr and vr.conformance == "mandatory":
                if kr not in dct:
                    raise ValidateError(
                        f"missing mandatory keyword '{kr}' for type: '{type}'"
                    )


def get_partial_pipeline(
    ts: Triplestore,
    client,
    iri: str,
    context: "Optional[Context]" = None,
    parser: "Optional[Union[bool, str]]" = None,
    generator: "Optional[Union[bool, str]]" = None,
    distribution: "Optional[str]" = None,
    use_sparql: "Optional[bool]" = None,
) -> bytes:
    """Returns a OTELib partial pipeline.

    Arguments:
        ts: Triplestore to load data from.
        client: OTELib client to create pipeline with.
        iri: IRI of the dataset to load.
        context: Context object.
        parser: Whether to return a datasource partial pipeline.
            Should be True or an IRI of parser to use in case the
            distribution has multiple parsers.  By default the first
            parser will be selected.
        generator: Whether to return a datasink partial pipeline.
            Should be True or an IRI of generator to use in case the
            distribution has multiple generators.  By default the first
            generator will be selected.
        distribution: IRI of distribution to use in case the dataset
            dataset has multiple distributions.  By default any of
            the distributions will be picked.
        use_sparql: Whether to access the triplestore with SPARQL.
            Defaults to `ts.prefer_sparql`.

    Returns:
        OTELib partial pipeline.
    """
    # pylint: disable=too-many-branches,too-many-locals
    context = get_context(context=context, domain="default")

    dct = acquire(ts, iri, use_sparql=use_sparql)

    if isinstance(distribution, str):
        for distr in get(dct, "distribution"):
            if distr["@id"] == distribution:
                break
        else:
            raise ValueError(
                f"dataset '{iri}' has no such distribution: {distribution}"
            )
    else:
        distr = get(dct, "distribution")[0]

    accessService = (
        distr.accessService.get("endpointURL")
        if "accessService" in distr
        else None
    )

    # OTEAPI still puts the parse configurations into the dataresource
    # instead of a in a separate parse strategy...
    if parser:
        if parser is True:
            par = get(distr, "parser")[0]
        elif isinstance(parser, str):
            for par in get(distr, "parser"):
                if par.get("@id") == parser:
                    break
            else:
                raise ValueError(
                    f"dataset '{iri}' has no such parser: {parser}"
                )
        if isinstance(par, str):
            par = acquire(ts, par)
        configuration = par.get("configuration")
    else:
        configuration = None

    mediaType = distr.get("mediaType")
    mediaTypeShort = (
        mediaType[44:]
        if mediaType.startswith("http://www.iana.org/assignments/media-types/")
        else mediaType
    )
    dataresource = client.create_dataresource(
        downloadUrl=distr.get("downloadURL"),
        mediaType=mediaTypeShort,
        accessUrl=distr.get("accessURL"),
        accessService=accessService,
        configuration=dict(configuration) if configuration else {},
    )

    statements = dct.get("statements", [])
    statements.extend(dct.get("mappings", []))
    if statements:
        mapping = client.create_mapping(
            mappingType="triples",
            # The OTEAPI datamodels stupidly strict, requireing us
            # to cast the data ts.namespaces and statements
            prefixes={k: str(v) for k, v in ts.namespaces.items()},
            triples=[tuple(t) for t in statements],
        )

    if parser:
        pipeline = dataresource
        if statements:
            pipeline = pipeline >> mapping
    elif generator:
        if generator is True:
            gen = get(distr, "generator")[0]
        elif isinstance(generator, str):
            for gen in get(distr, "generator"):
                if gen.get("@id") == generator:
                    break
            else:
                raise ValueError(
                    f"dataset '{iri}' has no such generator: {generator}"
                )

        conf = gen.get("configuration")
        if gen.generatorType == "application/vnd.dlite-generate":
            conf.setdefault("datamodel", dct.get("datamodel"))

        function = client.create_function(
            functionType=gen.generatorType,
            configuration=conf,
        )
        if statements:
            pipeline = mapping >> function >> dataresource
        else:
            pipeline = function >> dataresource

    return pipeline


def delete_iri(ts: Triplestore, iri: str) -> None:
    """Delete `iri` from triplestore using SPARQL."""
    subj = iri if iri.startswith("_:") else f"<{ts.expand_iri(iri)}>"
    query = f"""
    # Some backends requires the prefix to be defined...
    PREFIX : <http://example.com#>
    DELETE {{ ?s ?p ?o }}
    WHERE {{
      {subj} (:|!:)* ?s .
      ?s ?p ?o .
    }}
    """
    ts.update(query)


def make_query(
    ts: Triplestore,
    type=None,
    criterias: "Optional[dict]" = None,
    regex: "Optional[dict]" = None,
    flags: "Optional[str]" = None,
    keywords: "Optional[Keywords]" = None,
    query_type: "Optional[str]" = "SELECT DISTINCT",
) -> "str":
    """Help function for creating a SPARQL query.

    See search() for description of arguments.

    The `query_type` argument is typically one of "SELECT DISTINCT"
    "SELECT", or "DELETE".
    """
    # pylint: disable=too-many-statements,too-many-branches,too-many-locals

    if criterias is None:
        criterias = {}
    if regex is None:
        regex = {}

    expanded = {v: k for k, v in get_shortnames().items()}
    crit = []
    filters = []
    n = 0  # counter for creating new unique sparql variables
    flags_arg = f", {flags}" if flags else ""

    # Special handling of @id
    cid = criterias.pop("@id", criterias.pop("_id", None))
    rid = regex.pop("@id", regex.pop("_id", None))
    if cid:
        filters.append(f'FILTER(STR(?iri) = "{ts.expand_iri(cid)}") .')
    elif rid:
        filters.append(
            f'FILTER REGEX(STR(?iri), "{ts.expand_iri(rid)}"{flags_arg}) .'
        )

    if type:
        if ":" in type:
            expanded_iri = ts.expand_iri(type)
            crit.append(f"?iri rdf:type <{expanded_iri}> .")
        else:
            if keywords is None:
                keywords = Keywords()
            typ = keywords.superclasses(type)
            if not isinstance(typ, str):
                typ = typ[0]
            crit.append(f"?iri rdf:type <{ts.expand_iri(typ)}> .")  # type: ignore

    def add_crit(k, v, regex=False, s="iri"):
        """Add criteria to SPARQL query."""
        nonlocal n
        key = f"@{k[1:]}" if k.startswith("_") else k
        if "." in key:
            newkey, restkey = key.split(".", 1)
            if newkey in expanded:
                newkey = expanded[newkey]
            n += 1
            var = f"v{n}"
            crit.append(f"?{s} <{ts.expand_iri(newkey)}> ?{var} .")
            add_crit(restkey, v, s=var)
        else:
            if key in expanded:
                key = expanded[key]
            if v in expanded:
                value = f"<{expanded[v]}>"
            elif isinstance(v, str):
                value = (
                    f"<{v}>"
                    if re.match("^[a-z][a-z0-9.+-]*://", v)
                    else f'"{v}"'
                )
            else:
                value = v
            n += 1
            var = f"v{n}"
            crit.append(f"?{s} <{ts.expand_iri(key)}> ?{var} .")
            if regex:
                filters.append(
                    f"FILTER REGEX(STR(?{var}), {value}{flags_arg}) ."
                )
            else:
                filters.append(f"FILTER(STR(?{var}) = {value}) .")

    for k, v in criterias.items():
        add_crit(k, v)

    if not crit:
        crit.append("?iri ?p ?o .")

    for k, v in regex.items():
        add_crit(k, v, regex=True)

    where_statements = "\n      ".join(crit + filters)
    query = f"""
    PREFIX rdf: <{RDF}>
    {query_type} ?iri
    WHERE {{
      {where_statements}
    }}
    """
    return query


def search(
    ts: Triplestore,
    type=None,
    criterias: "Optional[dict]" = None,
    regex: "Optional[dict]" = None,
    flags: "Optional[str]" = None,
    keywords: "Optional[Keywords]" = None,
    skipblanks: "bool" = True,
) -> "List[str]":
    """Return a list of IRIs for all matching resources.

    Arguments:
        ts: Triplestore to search.
        type: Either a [resource type] (ex: "Dataset", "Distribution", ...)
            or the IRI of a class to limit the search to.
        criterias: Exact match criterias. A dict of IRI, value pairs, where the
            IRIs refer to data properties on the resource match. The IRIs
            may use any prefix defined in `ts`. E.g. if the prefix `dcterms`
            is in `ts`, it is expanded and the match criteria `dcterms:title`
            is correctly parsed.
        regex: Like `criterias` but the values in the provided dict are regular
            expressions used for the matching.
        flags: Flags passed to regular expressions.
            - `s`: Dot-all mode. The . matches any character.  The default
              doesn't match newline or carriage return.
            - `m`: Multi-line mode. The ^ and $ characters matches beginning
              or end of line instead of beginning or end of string.
            - `i`: Case-insensitive mode.
            - `q`: Special characters representing themselves.
        keywords: Keywords instance defining the resource types used with
            the `type` argument.
        skipblanks: Whether to skip blank nodes.

    Returns:
        List of IRIs for matching resources.

    Examples:
        List all data resources IRIs:

            search(ts)

        List IRIs of all resources with John Doe as `contactPoint`:

            search(ts, criteria={"contactPoint.hasName": "John Doe"})

        List IRIs of all samples:

            search(ts, type=CHAMEO.Sample)

        List IRIs of all datasets with John Doe as `contactPoint` AND are
        measured on a given sample:

            search(
                ts,
                type=DCAT.Dataset,
                criteria={
                    "contactPoint.hasName": "John Doe",
                    "fromSample": SAMPLE.batch2/sample3,
                },
            )

        List IRIs of all datasets who's title matches the regular expression
        "[Mm]agnesium":

            search(
                ts, type=DCAT.Dataset, regex={"title": "[Mm]agnesium"},
            )

    SeeAlso:
        [resource type]: https://emmc-asbl.github.io/tripper/latest/datadoc/introduction/#resource-types
    """
    query = make_query(
        ts=ts,
        type=type,
        criterias=criterias,
        regex=regex,
        flags=flags,
        keywords=keywords,
        query_type="SELECT DISTINCT",
    )
    if skipblanks:
        return [
            r[0] for r in ts.query(query) if not r[0].startswith("_:")  # type: ignore
        ]
    return [r[0] for r in ts.query(query)]  # type: ignore


def search_iris(
    ts: Triplestore,
    type=None,
    criterias: "Optional[dict]" = None,
    regex: "Optional[dict]" = None,
    flags: "Optional[str]" = None,
    keywords: "Optional[Keywords]" = None,
    skipblanks: "bool" = True,
) -> "List[str]":
    """This function is deprecated. Use search() instead."""
    warnings.warn(
        "tripper.datadoc.search_iris() is deprecated. "
        "Please use tripper.datadoc.search() instead.",
        category=DeprecationWarning,
        stacklevel=2,
    )
    return search(
        ts=ts,
        type=type,
        criterias=criterias,
        regex=regex,
        flags=flags,
        keywords=keywords,
        skipblanks=skipblanks,
    )


def delete(
    ts: Triplestore,
    type=None,
    criterias: "Optional[dict]" = None,
    regex: "Optional[dict]" = None,
    flags: "Optional[str]" = None,
    keywords: "Optional[Keywords]" = None,
) -> None:
<<<<<<< HEAD
    """Delete matching resources. See `search()` for a description of arguments."""
    iris = search(
=======
    """Delete matching resources. See `search()` for argument descriptions."""
    iris = search_iris(
>>>>>>> e2f9cd00
        ts=ts,
        type=type,
        criterias=criterias,
        regex=regex,
        flags=flags,
        keywords=keywords,
    )
    for iri in iris:
        delete_iri(ts, iri)<|MERGE_RESOLUTION|>--- conflicted
+++ resolved
@@ -383,17 +383,7 @@
                 )
 
     context.sync_prefixes(ts)
-
-<<<<<<< HEAD
     add(doc, "@context", context.get_context_dict())
-    # if "@context" in doc:
-    #     context.add_context(doc["@context"])
-    #     doc = jsonld.compact(doc, context.get_context_dict())
-    # else:
-    #    doc["@context"] = context.get_context_dict()
-=======
-    add(d, "@context", context.get_context_dict())
->>>>>>> e2f9cd00
 
     # Validate
     # TODO: reenable validation
@@ -1342,13 +1332,8 @@
     flags: "Optional[str]" = None,
     keywords: "Optional[Keywords]" = None,
 ) -> None:
-<<<<<<< HEAD
     """Delete matching resources. See `search()` for a description of arguments."""
     iris = search(
-=======
-    """Delete matching resources. See `search()` for argument descriptions."""
-    iris = search_iris(
->>>>>>> e2f9cd00
         ts=ts,
         type=type,
         criterias=criterias,
