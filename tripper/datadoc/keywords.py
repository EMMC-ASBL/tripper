--- conflicted
+++ resolved
@@ -1182,11 +1182,7 @@
         """Load RDF from file or URL.
 
         Arguments:
-<<<<<<< HEAD
-            filename: File to load.
-=======
             rdffile: File to load.
->>>>>>> f360e83d
             format: Any format supported by rdflib.Graph.parse().
             timeout: Timeout in case `yamlfile` is a URI.
             iris: IRIs to load. The default is to load IRIs corresponding to
