"""Parse keywords definition and generate context."""

# pylint: disable=too-many-branches,redefined-builtin,too-many-lines
# pylint: disable=logging-not-lazy,logging-fstring-interpolation

import json
import logging
import os
import warnings
from copy import deepcopy
from importlib import import_module
from io import IOBase

# from functools import lru_cache
from pathlib import Path
from typing import TYPE_CHECKING, Sequence

import yaml
from rdflib.util import SUFFIX_FORMAT_MAP as RDFLIB_SUFFIX_FORMAT_MAP
from rdflib.util import guess_format as guess_rdf_format

import tripper
from tripper import DDOC, OWL, RDF, RDFS, XSD, Triplestore
from tripper.datadoc.errors import (
    DatadocValueError,
    InvalidDatadocError,
    InvalidKeywordError,
    MissingKeyError,
    NoSuchTypeError,
    ParseError,
    PrefixMismatchError,
    RedefineError,
    RedefineKeywordWarning,
    SkipRedefineKeywordWarning,
)
from tripper.datadoc.utils import add, asseq, iriname, merge
from tripper.utils import (
    AttrDict,
    expand_iri,
    get_entry_points,
    is_curie,
    is_uri,
    openfile,
    prefix_iri,
    recursive_update,
)

if TYPE_CHECKING:  # pragma: no cover
    from typing import IO, Any, Iterable, List, Optional, Set, Tuple, Union

    FileLoc = Union[Path, str]
    KeywordsType = Union["Keywords", dict, IO, Path, str, Sequence]


# Module-level logger
logger = logging.getLogger(__name__)


# Pre-defined conformance levels
CONFORMANCE_MAPS = {
    "mandatory": "mandatory",
    DDOC.mandatory: "mandatory",
    "ddoc:mandatory": "mandatory",
    "recommended": "recommended",
    DDOC.recommended: "recommended",
    "ddoc:recommended": "recommended",
    "optional": "optional",
    DDOC.optional: "optional",
    "ddoc:optional": "optional",
}


# Todo: If enabling caching, ensure that the returned keywords object
# is immutable.
# @lru_cache(maxsize=32)
def get_keywords(
    keywords: "Optional[KeywordsType]" = None,
    format: "Optional[str]" = None,
    theme: "Optional[Union[str, Sequence[str]]]" = "ddoc:datadoc",
    yamlfile: "Optional[FileLoc]" = None,
    timeout: float = 3,
) -> "Keywords":
    """A convenient function that returns a Context instance.

    Arguments:
        keywords: Optional existing keywords object.
        format: Format of input if `keywords` refer to a file that can be
            loaded.
        theme: IRI of one of more themes to load keywords for.
        yamlfile: YAML file with keyword definitions to parse.  May also
            be an URI in which case it will be accessed via HTTP GET.
            Deprecated. Use the `add_yaml()` or `add()` methods instead.
        timeout: Timeout in case `yamlfile` is a URI.
    """
    if isinstance(keywords, Keywords):
        kw = keywords
        if theme:
            kw.add_theme(theme, timeout=timeout)
    else:
        kw = Keywords(theme=theme)
        if keywords:
            kw.add(keywords, format=format, timeout=timeout)

    if yamlfile:
        warnings.warn(
            "The `yamlfile` argument is deprecated. Use the `add_yaml()` or "
            "`add()` methods instead.",
            DeprecationWarning,
        )
        kw.load_yaml(yamlfile, timeout=timeout)

    return kw


def load_datadoc_schema(ts: "Triplestore") -> None:
    """Load schema for data documentation to triplestore `ts`.

    It is safe to call this function more than once.
    """
    if not ts.query(f"ASK WHERE {{ <{DDOC()}> a <{OWL.Ontology}> }}"):
        ts.bind("ddoc", DDOC)
        path = Path(tripper.__file__).parent / "context" / "datadoc.ttl"
        ts.parse(path)


class Keywords:
    """A class representing all keywords within a theme."""

    # pylint: disable=too-many-public-methods

    rootdir = Path(__file__).absolute().parent.parent.parent.resolve()

    def __init__(
        self,
        theme: "Optional[Union[str, Sequence[str]]]" = "ddoc:datadoc",
        yamlfile: "Optional[FileLoc]" = None,
        timeout: float = 3,
    ) -> None:
        """Initialises keywords object.

        Arguments:
            theme: IRI of one of more themes to load keywords for.
            yamlfile: A YAML file with keyword definitions to parse.  May also
                be an URI in which case it will be accessed via HTTP GET.
                Deprecated. Use the `add_yaml()` or `add()` methods instead.
            timeout: Timeout in case `yamlfile` is a URI.

        Attributes:
            data: The dict loaded from the keyword yamlfile.
            keywords: A dict mapping keywords (name/prefixed/iri) to dicts
                describing the keywords.
            theme: IRI of a theme or scientic domain that the keywords
                belong to.
        """
        default_prefixes = AttrDict(ddoc=str(DDOC))
        self.theme = None  # theme for this object
        self.data = AttrDict(prefixes=default_prefixes, resources=AttrDict())

        # A "view" into `self.data`. A dict mapping short, prefixed
        # and expanded keyword names to corresponding value dicts in
        # self.data.
        self.keywords = AttrDict()

        # Themes and files that has been parsed
        self.parsed: "set" = set()

        if theme:
            self.add_theme(theme)

        if yamlfile:
            warnings.warn(
                "The `yamlfile` argument is deprecated. Use the `add_yaml()` "
                "or `add()` methods instead.",
                DeprecationWarning,
            )
            if isinstance(yamlfile, (str, Path)):
                self.load_yaml(yamlfile, timeout=timeout)
            else:
                for path in yamlfile:
                    self.load_yaml(path, timeout=timeout)

    def __contains__(self, item):
        return item in self.keywords

    def __getitem__(self, key):
        return self.keywords[key]

    def __iter__(self):
        return iter(k for k in self.keywords if is_curie(k))

    def __len__(self):
        return len(list(self.__iter__()))

    def __dir__(self):
        return dir(Keywords) + ["data", "keywords", "theme"]

    def __eq__(self, other):
        return self.data == other.data and self.theme == other.theme

    def _set_keyword(self, keywords, keyword, value, redefine=False):
        """Add new keyword-value pair to `keywords` dict."""
        # value = AttrDict(value)
        expanded = expand_iri(value.iri, self.get_prefixes())
        prefixed = prefix_iri(expanded, self.get_prefixes())
        if redefine or keyword not in keywords:
            keywords[keyword] = value
        if redefine or prefixed not in keywords:
            keywords[prefixed] = value
        if redefine or expanded not in keywords:
            keywords[expanded] = value

    def _set_keywords(self, clear=True, redefine=False):
        """Update internal keywords attribute to data attribute.

        Arguments:
            clear: If false, only new keywords will be added, but nothing
                removed.
            redefine: Wheter to redefine existing keyword.
        """
        if clear:
            self.keywords.clear()
        for clsvalue in self.data.get("resources", AttrDict()).values():
            for keyword, value in clsvalue.get("keywords", AttrDict()).items():
                self._set_keyword(
                    self.keywords, keyword, value, redefine=redefine
                )

    def copy(self):
        """Returns a copy of self."""
        new = Keywords(theme=None)
        new.theme = self.theme
        new.data = deepcopy(self.data)
        new.keywords = deepcopy(self.keywords)
        return new

    def add(
        self,
        keywords: "Optional[KeywordsType]",
        format: "Optional[Union[str, Sequence]]" = None,
        timeout: float = 3,
        strict: bool = False,
        redefine: str = "raise",
    ) -> None:
        """Add `keywords` to this Keywords object.

        Arguments:
            keywords: Keywords definitions to add to this Keyword object.
                May be another Keyword object, path to a file, theme or a
                sequence of these.
            format: Format if `keywords`. Recognised formats include:
                yaml, csv, tsv, turtle, xml, json-ld, rdfa, ...
            timeout: Timeout when accessing remote files.
            strict: Whether to raise an `InvalidKeywordError` exception if `d`
                contains an unknown key.
            redefine: Determine how to handle redefinition of existing
                keywords.  Should be one of the following strings:
                  - "allow": Allow redefining a keyword. Emits a
                    `RedefineKeywordWarning`.
                  - "skip": Don't redefine existing keyword. Emits a
                    `RedefineKeywordWarning`.
                  - "raise": Raise an RedefineError (default).

        """
        if not isinstance(keywords, str) and isinstance(keywords, Sequence):
            if isinstance(format, str):
                format = [format] * len(keywords)
            elif format and len(format) != len(keywords):
                raise TypeError(
                    "If given, `format` must have the same length as "
                    "`keywords`"
                )

        def _add(kw, fmt):
            if kw is None:
                pass
            elif isinstance(kw, Keywords):
                self.theme = merge(self.theme, kw.theme)
                recursive_update(self.data, kw.data, cls=AttrDict)
                self._set_keywords(clear=False)
            elif isinstance(kw, dict):
                self._load_yaml(kw, strict=strict, redefine=redefine)
            elif not isinstance(kw, str) and isinstance(kw, Sequence):
                for i, e in enumerate(kw):
                    _add(e, fmt[i] if fmt else None)
            elif isinstance(kw, (str, Path, IOBase)):
                if (
                    isinstance(kw, str)
                    and ":" in kw
                    and not (
                        kw.startswith("/") or kw.startswith("./") or is_uri(kw)
                    )
                ):
                    self.add_theme(
                        kw,
                        timeout=timeout,
                        strict=strict,
                        redefine=redefine,
                    )
                else:
                    if not fmt:
                        name = kw.name if hasattr(kw, "name") else kw
                        fmt = Path(name).suffix
                    fmt = fmt.lstrip(".").lower()
                    # pylint:disable=consider-using-get
                    if fmt in RDFLIB_SUFFIX_FORMAT_MAP:
                        fmt = RDFLIB_SUFFIX_FORMAT_MAP[fmt]

                    if fmt in ("yaml", "yml"):
                        self.load_yaml(
                            kw,
                            timeout=timeout,
                            strict=strict,
                            redefine=redefine,
                        )
                    elif fmt in ("csv", "tsv", "xlsx", "excel"):
                        self.load_table(kw, format=fmt)
                    else:
                        self.load_rdffile(
                            kw,
                            format=fmt,
                            timeout=timeout,
                            strict=strict,
                            redefine=redefine,
                        )
            else:
                raise TypeError(
                    "`keywords` must be a KeywordsType object (Keywords "
                    "instance, dict, IO, Path, string or sequence). "
                    f"Got: {type(kw)}"
                )

        _add(keywords, format)

    def add_theme(
        self,
        theme: "Union[str, Sequence[str]]",
        timeout: float = 3,
        strict: bool = False,
        redefine: str = "raise",
    ) -> None:
        """Add keywords for `theme`, where `theme` is the IRI of a
        theme or scientific domain or a list of such IRIs.

        Arguments:
            theme: IRI (or list of IRIs) of a theme/scientific domain to load.
            timeout: Timeout when accessing remote files.
            strict: Whether to raise an `InvalidKeywordError` exception if the
                theme contains an unknown key.
            redefine: Determine how to handle redefinition of existing
                keywords.  Should be one of the following strings:
                  - "allow": Allow redefining a keyword. Emits a
                    `RedefineKeywordWarning`.
                  - "skip": Don't redefine existing keyword. Emits a
                    `RedefineKeywordWarning`.
                  - "raise": Raise an RedefineError (default).

        """
        if isinstance(theme, str):
            theme = [theme]

        for name in theme:  # type: ignore
            expanded = expand_iri(name, self.get_prefixes())
            prefixed = prefix_iri(name, self.get_prefixes())
            add(
                self.data,
                "theme",
                prefixed,
            )
            for ep in get_entry_points("tripper.keywords"):
                if expand_iri(ep.value, self.get_prefixes()) == expanded:
                    package_name, path = ep.name.split("/", 1)
                    package = import_module(package_name)
                    fullpath = (
                        Path(package.__file__).parent / path  # type: ignore
                    )
                    self.add(
                        fullpath,
                        timeout=timeout,
                        strict=strict,
                        redefine=redefine,
                    )
                    break
            else:
                # Fallback in case the entry point is not installed
                if expanded == DDOC.datadoc:
                    self.load_yaml(
                        self.rootdir
                        / "tripper"
                        / "context"
                        / "0.3"
                        / "keywords.yaml",
                        timeout=timeout,
                        strict=strict,
                        redefine=redefine,
                    )
                else:
                    raise TypeError(f"Unknown theme: {name}")

    def load_yaml(
        self,
        yamlfile: "Union[Path, str]",
        timeout: float = 3,
        strict: bool = True,
        redefine: str = "raise",
    ) -> None:
        """Load YAML file with keyword definitions.

        Arguments:
            yamlfile: Path of URL to a YAML file to load.
            timeout: Timeout when accessing remote files.
            strict: Whether to raise an `InvalidKeywordError` exception if `d`
                contains an unknown key.
            redefine: Determine how to handle redefinition of existing
                keywords.  Should be one of the following strings:
                  - "allow": Allow redefining a keyword. Emits a
                    `RedefineKeywordWarning`.
                  - "skip": Don't redefine existing keyword. Emits a
                    `RedefineKeywordWarning`.
                  - "raise": Raise an RedefineError (default).

        """
        if (yamlfile, strict, redefine) in self.parsed:
            return
        self.parsed.add((yamlfile, strict, redefine))

        with openfile(yamlfile, timeout=timeout, mode="rt") as f:
            d = yaml.safe_load(f)
        try:
            self._load_yaml(d, strict=strict, redefine=redefine)
        except Exception as exc:
            raise ParseError(f"error parsing '{yamlfile}'") from exc

    def _load_yaml(
        self,
        d: dict,
        strict: bool = True,
        redefine: str = "raise",
    ) -> None:
        """Parse a dict with keyword definitions following the format of
        the YAML file.

        Arguments:
            d: Dict defining a keyword following the YAML file format.
            strict: Whether to raise an `InvalidKeywordError` exception if `d`
                contains an unknown key.
            redefine: Determine how to handle redefinition of existing
                keywords.  Should be one of the following strings:
                  - "allow": Allow redefining a keyword. Emits a
                    `RedefineKeywordWarning`.
                  - "skip": Don't redefine existing keyword. Emits a
                    `RedefineKeywordWarning`.
                  - "raise": Raise an RedefineError (default).

        """
        # pylint: disable=too-many-nested-blocks,too-many-statements
        # pylint: disable=too-many-locals
        self.add(d.get("basedOn"))

        required_resource_keys = {"iri"}
        valid_resource_keys = {
            "iri",
            "subClassOf",
            "description",
            "usageNote",
            "keywords",
        }
        required_keywords = {"iri"}
        valid_keywords = {
            "name",
            "iri",
            "type",
            "subPropertyOf",
            "inverseOf",  # XXX - to be implemented
            "domain",
            "range",
            "datatype",
            "inverse",  # XXX - to be implemented (remove?)
            "unit",  # XXX - to be implemented
            "conformance",
            "description",
            "usageNote",
            "theme",
            "default",
        }
        iri_keywords = {
            "iri",
            "type",
            "subPropertyOf",
            "inverseOf",
            "domain",
            "range",
            "datatype",
        }
        valid_conformances = ["mandatory", "recommended", "optional"]

        def to_prefixed(x):
            """Help function that converts an IRI or list of IRIs to
            prefixed IRIs."""
            if isinstance(x, str):
                return self.prefixed(x, strict=False)
            return [to_prefixed(e) for e in x]

        # Create a deep copies that we are updating
        prefixes = deepcopy(self.data.prefixes)
        resources = deepcopy(self.data.resources)
        keywords = deepcopy(self.keywords)

        # Prefixes
        for prefix, ns in d.get("prefixes", AttrDict()).items():
            if prefix in prefixes and ns != prefixes[prefix]:
                raise PrefixMismatchError(
                    f"prefix '{prefix}' is already mapped to "
                    f"'{prefixes[prefix]}'. Cannot redefine it to '{ns}'"
                )
            prefixes[prefix] = ns

        # Map keywords IRIs to keyword definitions
        iridefs = {}
        for defs in d.get("resources", {}).values():
            for kw, val in defs.get("keywords", {}).items():
                # Check that value has all the required keywords
                for k in required_keywords:
                    if k not in val:
                        raise MissingKeyError(f"no '{k}' in keyword '{kw}'")
                key = prefix_iri(val["iri"], prefixes)
                if len(val) > 1 or key not in iridefs:
                    iridefs[key] = val

        # Resources
        for cls, defs in d.get("resources", AttrDict()).items():
            resval = resources.get(cls, AttrDict())

            defs = AttrDict(defs).copy()
            for key in required_resource_keys:
                if key not in defs:
                    raise MissingKeyError(
                        f"missing required key '{key}' for resource '{cls}'"
                    )
            for key in defs:
                if strict and key not in valid_resource_keys:
                    raise InvalidDatadocError(f"invalid resource key: '{key}'")
            # TODO: Check for redefinition of existing class

            resval.iri = prefix_iri(defs.iri, prefixes)
            if "subClassOf" in defs:
                resval.subClassOf = to_prefixed(defs.subClassOf)
            if "description" in defs:
                resval.description = defs.description
            if "usageNote" in defs:
                resval.usageNote = defs.usageNote
            resval.setdefault("keywords", AttrDict())

            for keyword, value in defs.get("keywords", AttrDict()).items():

                # If a value only contain an IRI, replace it with a more
                # elaborate definition (if it exists)
                if len(value) == 1:
                    value = AttrDict(iridefs[value["iri"]])

                # Check conformance values
                if "conformance" in value:
                    c = value["conformance"]
                    if c not in valid_conformances:
                        raise DatadocValueError(f"invalid conformance: {c}")

                # If strict, check that all keys are known
                if strict:
                    for k in value.keys():
                        if k not in valid_keywords:
                            raise InvalidKeywordError(
                                f"keyword '{keyword}' has invalid key: {k}"
                            )

                # Normalise IRIs in values to prefixed IRIs
                value = AttrDict(value).copy()
                for k in iri_keywords:
                    if k in value:
                        value[k] = to_prefixed(value[k])

                # Add extra annotations to value
                if "name" not in value or ":" in value.name:
                    value.name = keyword
                if "theme" in d:
                    add(value, "theme", d["theme"])
                add(value, "domain", prefix_iri(defs.iri, prefixes))

                # Check whether we try to redefine an existing keyword
                skip = False
                if keyword in keywords:
                    for k, v in value.items():
                        oldval = keywords[keyword].get(k)
                        if k in ("iri", "domain") or v == oldval:
                            continue
                        oldiri = keywords[keyword].iri
                        if value.iri == oldiri:
                            raise RedefineError(
                                "Cannot redefine existing concept "
                                f"'{value.iri}'. Trying to change "
                                f"property '{k}' from '{oldval}' to "
                                f"'{v}'."
                            )
                        if redefine == "raise":
                            raise RedefineError(
                                f"Trying to redefine keyword "
                                f"'{keyword}' from '{oldiri}' "
                                f"to '{value.iri}'."
                            )
                        if redefine == "skip":
                            skip = True
                            warnings.warn(
                                f"Skip redefinition of keyword: {keyword}",
                                SkipRedefineKeywordWarning,
                            )
                        elif redefine == "allow":
                            warnings.warn(
                                f"Redefining keyword '{keyword}' from "
                                f"'{oldiri}' to '{value.iri}'.",
                                RedefineKeywordWarning,
                            )
                        else:
                            raise ValueError(
                                "Invalid value of `redefine` "
                                f'argument: "{redefine}".  Should be '
                                'one of "allow", "keep" or "raise".'
                            )
                        break
                if skip:
                    continue

                kw = resval.keywords
                if keyword in kw:
                    kw[keyword].update(value)
                else:
                    kw[keyword] = value

                self._set_keyword(keywords, keyword, value, redefine=True)

            if cls in resources:
                resources[cls].update(resval)
            else:
                resources[cls] = resval

        # Everything succeeded, update instance
        self.data.prefixes.update(prefixes)
        self.data.resources.update(resources)
        self.keywords.update(keywords)

        # Run an extra round and add keywords we have missed.
        self._set_keywords(clear=False, redefine=False)

    def save_yaml(
        self,
        yamlfile: "Union[Path, str]",
        keywords: "Optional[Sequence[str]]" = None,
        classes: "Optional[Union[str, Sequence[str]]]" = None,
        themes: "Optional[Union[str, Sequence[str]]]" = None,
    ) -> None:
        """Save YAML file with keyword definitions.

        Arguments:
            yamlfile: File to save keyword definitions to.
            keywords: Sequence of keywords to include.
            classes: Include keywords that have these classes in their domain.
            themes: Include keywords for these themes.

        """
        keywords, classes, themes = self._keywords_list(
            keywords, classes, themes
        )
        resources = {}
        for cls, clsval in self.data.resources.items():
            if self.prefixed(cls) in classes:
                resources[cls] = dict(clsval.copy())
                resources[cls]["keywords"] = {}
                for k, v in self.data.resources[cls].keywords.items():
                    if self.prefixed(k) in keywords:
                        resources[cls]["keywords"][k] = dict(v)
        data = dict(self.data.copy())
        del data["resources"]
        recursive_update(data, {}, cls=dict)
        data["resources"] = resources

        with open(yamlfile, "wt", encoding="utf-8") as f:
            yaml.safe_dump(data, f, sort_keys=False)

    def load_table(
        self,
        filename: "FileLoc",
        format: "Optional[str]" = None,  # pylint: disable=unused-argument
        prefixes: "Optional[dict]" = None,
        theme: "Optional[str]" = None,
        basedOn: "Optional[Union[str, List[str]]]" = None,
        **kwargs,
    ) -> None:
        """Load keywords from a csv file.

        Arguments:
            filename: File to load.
            format: File format. Unused.  Only csv is currently supported.
            prefixes: Dict with additional prefixes used in the table.
            theme: Theme defined by the table.
            basedOn: Theme(s) that the table is based on.
            kwargs: Keyword arguments passed on to TableDoc.parse_csv().
        """
        # pylint: disable=import-outside-toplevel
        from tripper.datadoc.tabledoc import TableDoc

        td = TableDoc.parse_csv(
            filename, type=None, prefixes=prefixes, **kwargs
        )
        dicts = td.asdicts()
        self.fromdicts(dicts, prefixes=prefixes, theme=theme, basedOn=basedOn)

    def save_table(
        self,
        filename: "FileLoc",
        format: "Optional[str]" = None,  # pylint: disable=unused-argument
        names: "Optional[Sequence]" = None,
        strip: bool = True,
        keymode: str = "name",
        **kwargs,
    ) -> None:
        # pylint: disable=line-too-long
        """Load keywords from a csv file.

        Arguments:
            filename: File to load.
            format: File format. Unused.  Only csv is currently supported.
            names: A sequence of keyword or class names to save.  The
                default is to save all keywords.
            strip: Whether to strip leading and trailing whitespaces
                from cells.
            keymode: How to represent column headers.  Should be either
                "name", "prefixed" (CURIE) or "expanded" (full IRI).
            kwargs: Additional keyword arguments passed to the writer.
                For more details, see [write_csv()].

        References:
        [write_csv()]: https://emmc-asbl.github.io/tripper/latest/api_reference/datadoc/tabledoc/#tripper.datadoc.tabledoc.TableDoc.write_csv
        """
        # pylint: disable=import-outside-toplevel
        from tripper.datadoc.tabledoc import TableDoc

        dicts = self.asdicts(names, keymode=keymode)
        td = TableDoc.fromdicts(dicts, type=None, keywords=self, strip=strip)
        td.write_csv(filename, **kwargs)

    def keywordnames(self) -> "list":
        """Return a list with all keyword names defined in this instance."""
        return [k for k in self.keywords.keys() if ":" not in k]

    def classnames(self) -> "list":
        """Return a list with all class names defined in this instance."""
        return list(self.data.resources.keys())

    def asdicts(
        self,
        names: "Optional[Sequence]" = None,
        keymode: str = "prefixed",
    ) -> "List[dict]":
        """Return the content of this Keywords object as a list of JSON-LD
        dicts.

        Arguments:
            names: A sequence of keyword or class names.  The
                default is to return all keywords.
            keymode: How to represent keys.  Should be either "name",
                "prefixed" (CURIE) or "expanded" (full IRI).

        Returns:
            List of JSON-LD dicts corresponding to `names`.
        """
        keymodes = {
            "name": iriname,
            "prefixed": None,
            "expanded": self.expanded,
        }
        maps = {
            "subPropertyOf": "rdfs:subPropertyOf",
            "unit": "ddoc:unitSymbol",
            "description": "dcterms:description",
            "usageNote": "vann:usageNote",
            "theme": "dcat:theme",
        }

        def key(k):
            """Return key `k` accordig to `keymode`."""
            return keymodes[keymode](k) if keymodes[keymode] else k

        conformance_indv = {v: k for k, v in CONFORMANCE_MAPS.items()}
        if names is None:
            names = self.keywordnames()

        classes = []
        dicts = []
        for name in names:
            if name not in self.keywords:
                classes.append(name)
                continue
            d = self.keywords[name]
            if "range" in d and self.expanded(d.range) != RDFS.Literal:
                proptype = "owl:ObjectProperty"
                range = d.range
            elif (
                "datatype" in d and self.expanded(d.datatype) != RDF.langString
            ):
                proptype = "owl:DatatypeProperty"
                range = d.get("datatype")
            else:
                proptype = "owl:AnnotationProperty"
                range = d.get("datatype")

            dct = {
                "@id": d.iri,
                "@type": proptype,
                key("rdfs:label"): d.name,
            }
            if "domain" in d:
                dct[key("rdfs:domain")] = d.domain
            if range:
                dct[key("rdfs:range")] = range
            if "conformance" in d:
                dct[key("ddoc:conformance")] = conformance_indv.get(
                    d.conformance, d.conformance
                )
            for k, v in d.items():
                if k in maps:
                    dct[key(maps[k])] = v
            dicts.append(dct)

        if classes:
            classmaps = {}
            for k, v in self.data.resources.items():
                classmaps[k] = k
                classmaps[self.expanded(k)] = k
                classmaps[self.prefixed(k)] = k

            for name in classes:
                d = self.data.resources[classmaps[name]]
                dct = {"@id": d.iri, "@type": OWL.Class}
                if "subClassOf" in d:
                    dct[key("rdfs:subClassOf")] = d.subClassOf
                if "description" in d:
                    dct[key("dcterms:description")] = d.description
                if "usageNote" in d:
                    dct[key("vann:usageNote")] = d.usageNote
                dicts.append(dct)

        return dicts

    def fromdicts(
        self,
        dicts: "Sequence[dict]",
        prefixes: "Optional[dict]" = None,
        theme: "Optional[str]" = None,
        basedOn: "Optional[Union[str, List[str]]]" = None,
        strict: bool = False,
        redefine: str = "raise",
    ) -> None:
        """Populate this Keywords object from a sequence of dicts.

        Arguments:
            dicts: A sequence of JSON-LD dicts to populate this keywords object
                from.  Their format should follow what is returned by
                tripper.datadoc.acquire().
            prefixes: Dict with additional prefixes used by `dicts`.
            theme: Theme defined by `dicts`.
            basedOn: Theme(s) that `dicts` are based on.
            strict: Whether to raise an `InvalidKeywordError` exception if `d`
                contains an unknown key.
            redefine: Determine how to handle redefinition of existing
                keywords.  Should be one of the following strings:
                  - "allow": Allow redefining a keyword.
                  - "skip": Don't redefine existing keyword.
                  - "raise": Raise an RedefineError (default).

        """
        data = self._fromdicts(
            dicts,
            prefixes=prefixes,
            theme=theme,
            basedOn=basedOn,
        )
        self._load_yaml(data, strict=strict, redefine=redefine)

    def _fromdicts(
        self,
        dicts: "Sequence[dict]",
        prefixes: "Optional[dict]" = None,
        theme: "Optional[str]" = None,
        basedOn: "Optional[Union[str, List[str]]]" = None,
    ) -> dict:
        """Help method for `fromdicts()` that returns a dict with
        keyword definitions following the format of the YAML file.
        """
        # pylint: disable=too-many-locals,too-many-statements

        def to_prefixed(x, prefixes, strict=True):
            """Help function that converts an IRI or list of IRIs to
            prefixed IRIs."""
            if isinstance(x, str):
                return prefix_iri(x, prefixes, strict=strict)
            return [to_prefixed(e, prefixes, strict=strict) for e in x]

        # Prefixes (merged with self.data.prefixes)
        p = self.get_prefixes().copy()
        if prefixes:
            for prefix, ns in prefixes.items():
                if prefix in p and p[prefix] != ns:
                    raise PrefixMismatchError(
                        f"adding prefix `{prefix}: {ns}` but it is already "
                        f"defined to '{p[prefix]}'"
                    )
            p.update({k: str(v) for k, v in prefixes.items()})

        def isproperty(v):
<<<<<<< HEAD
            if not "@type" in v:
=======
            if "@type" not in v:
>>>>>>> 14e32882
                return False
            types = [v["@type"]] if isinstance(v["@type"], str) else v["@type"]
            for t in types:
                exp = expand_iri(t, p, strict=True)
                if exp in (
                    OWL.AnnotationProperty,
                    OWL.ObjectProperty,
                    OWL.DatatypeProperty,
                    RDF.Property,
                ):
                    return True
            return False

        entities = {expand_iri(d["@id"], p): d for d in dicts}
        properties = {k: v for k, v in entities.items() if isproperty(v)}
        classes = {k: v for k, v in entities.items() if k not in properties}

        data = AttrDict()
        if theme:
            data.theme = theme
        if basedOn:
            data.basedOn = basedOn
        data.prefixes = p
        data.resources = AttrDict()
        resources = data.resources

        # Add classes
        clslabels = {}
        for k, v in classes.items():
            d = AttrDict(iri=prefix_iri(k, p))
            for kk, vv in v.items():
                if kk in ("description", "usageNote"):
                    d[kk] = vv
                if kk == "subClassOf":
                    if isinstance(vv, str):
                        d[kk] = to_prefixed(vv, p, strict=True)
            d.setdefault("keywords", AttrDict())
            label = v["label"] if "label" in v else iriname(k)
            resources[label] = d
            clslabels[d.iri] = label

        # Add properties
        for propname, value in properties.items():
            name = iriname(propname)
            label = value["label"] if "label" in value else name
            d = AttrDict(iri=value["@id"])
            if "@type" in value:
                d.type = to_prefixed(value["@type"], p)
            d.domain = value.get("domain", RDFS.Resource)

            for domain in asseq(d.domain):
                dlabel = prefix_iri(domain, p, strict=True)
                domainname = clslabels.get(dlabel, iriname(domain))
                if domainname not in resources:
                    if domainname not in self.data.resources:
                        if domainname not in ("Resource",):
                            logger.info(
                                f"Adding undefined domain '{domain}' for "
                                f"keyword '{label}'"
                            )
                        r = AttrDict(
                            iri=prefix_iri(domain, p),
                            keywords=AttrDict(),
                        )
                    else:
                        r = self.data.resources[domainname].copy()
                    resources[domainname] = r
                    r.keywords[label] = d
                else:
                    resources[domainname].keywords[label] = d
            if "range" in value:
                _types = asseq(d.get("type", OWL.AnnotationProperty))
                types = [expand_iri(t, p) for t in _types]
                if OWL.ObjectProperty in types:
                    d.range = value["range"]
                else:
                    d.range = "rdfs:Literal"
                    if "range" in value:
                        d.datatype = value["range"]
            else:
                d.range = "rdfs:Literal"
                # TODO: Define if we accept missing datatype for literals
            if "conformance" in value:
                d.conformance = CONFORMANCE_MAPS[value["conformance"]]
            if "unitSymbol" in value:
                d.unit = value["unitSymbol"]
            for k, v in value.items():
                if (
                    k not in ("@id", "@type", "domain", "label", "name")
                    and k not in d
                ):
                    d[k] = v

        return data

    def missing_keywords(
        self,
        ts: "Triplestore",
        include_classes: bool = False,
        return_existing: bool = False,
    ) -> "Union[list, Tuple[list, list]]":
        """List keywords not defined in triplestore `ts`.

        Arguments:
            ts: Triplestore object to check.
            include_classes: Also return missing classes.
            return_existing: If true, two lists are returned:
                - list of keywords missing in `ts`
                - list of keywords existing in `ts`

        Returns:
            List with the names of keywords in this instance that are
            not defined in triplestore `ts`.
        """
        expanded = {k for k in self.keywords.keys() if "://" in k}
        if include_classes:
            expanded.update(self.expanded(c) for c in self.classnames())

        if not expanded:
            return []

        query = f"""
        SELECT ?s WHERE {{
          VALUES ?s {{ { ' '.join(f'<{iri}>' for iri in expanded) } }}
          ?s a ?o
        }}
        """
        existing = {r[0] for r in ts.query(query)}
        missing = expanded.difference(existing)
        missing_names = [self.shortname(k) for k in missing]

        if return_existing:
            existing_names = [self.keywords[k].name for k in existing]
            return missing_names, existing_names
        return missing_names

    def _load_rdf(
        self, ts: "Triplestore", iris: "Optional[Sequence[str]]" = None
    ) -> "Sequence[dict]":
        """Help method for load_rdf(). Returns dicts loaded from triplestore
        `ts`.

        If `iris` is not given, all OWL properties in `ts` will be loaded.
        """
        # pylint: disable=import-outside-toplevel,too-many-nested-blocks
        # pylint: disable=too-many-locals
        from tripper.datadoc.dataset import acquire

        if iris is None:
            query = """
            PREFIX owl: <http://www.w3.org/2002/07/owl#>
            PREFIX rdfs: <http://www.w3.org/2000/01/rdf-schema#>
            SELECT DISTINCT ?s WHERE {
              VALUES ?o {
                owl:DatatypeProperty owl:ObjectProperty owl:AnnotationProperty
                rdf:Property
              }
              ?s a ?o .
            }
            """
            iris = [iri[0] for iri in ts.query(query)]

        prefixes = self.data.prefixes
        for prefix, ns in ts.namespaces.items():
            self.add_prefix(prefix, ns)

        # Maps JSON-LD key name to keyword
        names = {
            DDOC.unitSymbol: "unit",
            "ddoc:unitSymbol": "unit",
        }

        dicts = []
        for iri in iris:
            d = AttrDict()

            # TODO: if calling acquire() multiple times is too slow,
            # consider to create a temporary rdflib triplestore
            # populated with a single CONSTRUCT sparql query.
            #
            # FIXME: Make it possible to set argument `keywords=self`.
            # Currently, we reload keywords for each look iteration...
            for k, v in acquire(ts, iri, keywords=None).items():
                d[names.get(k, k)] = v
            dicts.append(d)

        dct = {expand_iri(d["@id"], prefixes): d for d in dicts}

        # FIXME: Add domain and range to returned dicts
        # Add domain and range to dicts
        seen = set()
        for d in list(dct.values()):
            for ref in ("domain", "range"):
                if ref in d:
                    for domain in asseq(d[ref]):
                        expanded = expand_iri(domain, prefixes)
                        if expanded.startswith(str(XSD)):
                            continue
                        if expanded not in seen:
                            seen.add(expanded)
                            acquired = acquire(ts, expanded, keywords=None)
                            if acquired:
                                dct[expanded] = acquired  # type: ignore

        newdicts = list(dct.values())
        return newdicts

    def save_rdf(self, ts: "Triplestore") -> dict:
        """Save to triplestore."""
        # pylint: disable=import-outside-toplevel,cyclic-import
        from tripper.datadoc.dataset import store

        for prefix, ns in self.get_prefixes().items():
            ts.bind(prefix, ns)

        # Ensure that the schema for properties is stored
        load_datadoc_schema(ts)

        # Store all keywords that are not already in the triplestore
        missing = self.missing_keywords(ts, include_classes=True)
        dicts = self.asdicts(missing)
        return store(ts, dicts)

    def load_rdf(
        self,
        ts: "Triplestore",
        iris: "Optional[Sequence[str]]" = None,
        strict: bool = False,
        redefine: str = "raise",
    ) -> None:
        """Populate this Keyword object from a triplestore.

        Arguments:
            ts: Triplestore to load keywords from.
            iris: IRIs to load. The default is to load IRIs corresponding to all
                properties an classes.
            strict: Whether to raise an `InvalidKeywordError` exception if `d`
                contains an unknown key.
            redefine: Determine how to handle redefinition of existing
                keywords.  Should be one of the following strings:
                  - "allow": Allow redefining a keyword. Emits a
                    `RedefineKeywordWarning`.
                  - "skip": Don't redefine existing keyword. Emits a
                    `RedefineKeywordWarning`.
                  - "raise": Raise an RedefineError (default).

        """
        dicts = self._load_rdf(ts, iris)
        self.fromdicts(
            dicts,
            prefixes=ts.namespaces,
            strict=strict,
            redefine=redefine,
        )

    def load_rdffile(
        self,
        rdffile: "FileLoc",
        format: "Optional[str]" = None,
        timeout: float = 3,
        iris: "Optional[Sequence[str]]" = None,
        strict: bool = False,
        redefine: str = "raise",
    ) -> None:
        """Load RDF from file or URL.

        Arguments:
            rdffile: File to load.
            format: Any format supported by rdflib.Graph.parse().
            timeout: Timeout in case `yamlfile` is a URI.
            iris: IRIs to load. The default is to load IRIs corresponding to
                all properties an classes.
            strict: Whether to raise an `InvalidKeywordError` exception if `d`
                contains an unknown key.
            redefine: Determine how to handle redefinition of existing
                keywords.  Should be one of the following strings:
                  - "allow": Allow redefining a keyword. Emits a
                    `RedefineKeywordWarning`.
                  - "skip": Don't redefine existing keyword. Emits a
                    `RedefineKeywordWarning`.
                  - "raise": Raise an RedefineError (default).

        """
        if format is None:
            format = guess_rdf_format(rdffile)

        ts = Triplestore("rdflib")
        with openfile(rdffile, timeout=timeout, mode="rt") as f:
            ts.parse(f, format=format)
        self.load_rdf(ts, iris=iris, strict=strict, redefine=redefine)

    def isnested(self, keyword: str) -> bool:
        """Returns whether the keyword corresponds to an object property."""
        d = self.keywords[keyword]
        if "datatype" in d or d.range == "rdfs:Literal":
            return False
        return True

    def expanded(self, keyword: str, strict: bool = True) -> str:
        """Return the keyword expanded to its full IRI."""
        if keyword in self.keywords:
            iri = self.keywords[keyword].iri
        elif "resources" in self.data and keyword in self.data.resources:
            iri = self.data.resources[keyword].iri
        elif ":" in keyword or not strict:
            iri = keyword
        else:
            raise InvalidKeywordError(keyword)
        return expand_iri(iri, self.get_prefixes(), strict=strict)

    def range(self, keyword: str) -> str:
        """Return the range of the keyword."""
        return self.keywords[keyword].range

    def superclasses(self, cls: str) -> "Union[str, list]":
        """Return a list with `cls` and it superclasses prefixed.

        Example:

        >>> keywords = Keywords()
        >>> keywords.superclasses("Dataset")
        ... # doctest: +NORMALIZE_WHITESPACE
        ['dcat:Dataset',
         'dcat:Resource',
         'emmo:EMMO_194e367c_9783_4bf5_96d0_9ad597d48d9a']

        >>> keywords.superclasses("dcat:Dataset")
        ... # doctest: +NORMALIZE_WHITESPACE
        ['dcat:Dataset',
         'dcat:Resource',
         'emmo:EMMO_194e367c_9783_4bf5_96d0_9ad597d48d9a']

        """
        if cls in self.data.resources:
            r = self.data.resources[cls]
        else:
            cls = prefix_iri(cls, self.get_prefixes())
            rlst = [r for r in self.data.resources.values() if cls == r.iri]
            if not rlst:
                raise NoSuchTypeError(cls)
            if len(rlst) > 1:
                raise RuntimeError(
                    f"{cls} matches more than one resource: "
                    f"{', '.join(r.iri for r in rlst)}"
                )
            r = rlst[0]

        if "subClassOf" in r:
            if isinstance(r.subClassOf, str):
                return [r.iri, r.subClassOf]
            return [r.iri] + r.subClassOf
        return r.iri

    def keywordname(self, keyword: str) -> str:
        """Return the short name of `keyword`."""
        warnings.warn(
            "Keywords.keywordname() is deprecated. Use Keywords.shortname() "
            "instead.",
            DeprecationWarning,
            stacklevel=2,
        )
        if keyword not in self.keywords:
            raise InvalidKeywordError(keyword)
        return self.keywords[keyword].name

    def shortname(self, iri: str) -> str:
        """Return the short name of `iri`.

        Example:

        >>> keywords = Keywords()
        >>> keywords.shortname("dcterms:title")
        'title'

        """
        if iri in self.keywords:
            return self.keywords[iri].name
        if iri in self.data.resources.keys():
            return iri
        expanded = self.expanded(iri)
        for k, v in self.data.resources.items():
            if expanded == self.expanded(v.iri):
                return k
        raise InvalidKeywordError(iri)

    def prefixed(self, name: str, strict: bool = True) -> str:
        """Return prefixed name or `name`.

        Example:

        >>> keywords = Keywords()
        >>> keywords.prefixed("title")
        'dcterms:title'
        """
        if name in self.keywords:
            return prefix_iri(self.keywords[name].iri, self.get_prefixes())
        if name in self.data.resources:
            return prefix_iri(
                self.data.resources[name].iri,
                self.get_prefixes(),
                strict=strict,
            )
        if is_curie(name):
            return name
        return prefix_iri(name, self.get_prefixes(), strict=strict)

    def typename(self, type) -> str:
        """Return the short name of `type`.

        Example:

        >>> keywords = Keywords()
        >>> keywords.typename("dcat:Dataset")
        'Dataset'

        """
        if type in self.data.resources:
            return type
        prefixed = prefix_iri(type, self.get_prefixes())
        for name, r in self.data.resources.items():
            if prefixed == r.iri:
                return name
        raise NoSuchTypeError(type)

    def get_prefixes(self) -> dict:
        """Return prefixes dict."""
        return self.data.get("prefixes", {})

    def add_prefix(self, prefix, namespace, replace=False):
        """Bind `prefix` to `namespace`.

        If `namespace` is None, is the prefix removed.

        If `replace` is true, will existing namespace will be overridden.
        """
        if namespace is None:
            del self.data.prefixes[str(prefix)]
        elif replace:
            self.data.prefixes[str(prefix)] = str(namespace)
        else:
            self.data.prefixes.setdefault(str(prefix), str(namespace))

    def get_context(self) -> dict:
        """Return JSON-LD context as a dict.

        Note: The returned dict corresponds to the value of the "@context"
        keyword in a JSON-LD document.
        """
        ctx = {}
        ctx["@version"] = 1.1

        # Add prefixes to context
        prefixes = self.data.get("prefixes", {})
        for prefix, ns in prefixes.items():
            ctx[prefix] = ns

        resources = self.data.get("resources", {})

        # Translate datatypes
        translate = {"rdf:JSON": "@json"}

        # Add keywords (properties) to context
        for resource in resources.values():
            for k, v in resource.get("keywords", {}).items():
                iri = v["iri"]
                if "datatype" in v:
                    dt = v["datatype"]
                    if isinstance(dt, str):
                        dt = translate.get(dt, dt)
                    else:
                        dt = [translate.get(t, t) for t in dt]

                    d = {}
                    if v.get("reverse", "").lower() == "true":
                        d["@reverse"] = iri
                    else:
                        d["@id"] = iri

                    if dt == "rdf:langString" or "language" in v:
                        d["@language"] = v.get("language", "en")
                    else:
                        d["@type"] = dt

                    ctx[k] = d  # type: ignore
                elif v.get("range", "rdfs:Literal") == "rdfs:Literal":
                    ctx[k] = iri
                else:
                    ctx[k] = {  # type: ignore
                        "@id": iri,
                        "@type": "@id",
                    }

        # Add resources (classes) to context
        for k, v in resources.items():
            ctx.setdefault(
                k,
                {  # type:ignore
                    "@id": v.iri,
                    "@type": OWL.Class,
                },
            )

        return ctx

    def save_context(self, outfile: "FileLoc", indent: int = 2) -> None:
        """Save JSON-LD context file.

        Arguments:
            outfile: File to save the JSON-LD context to.
            indent: Indentation level. Defaults to two.
        """
        context = {"@context": self.get_context()}
        with open(outfile, "wt", encoding="utf-8") as f:
            json.dump(context, f, indent=indent)
            f.write(os.linesep)

    def _keywords_list(
        self,
        keywords: "Optional[Sequence[str]]" = None,
        classes: "Optional[Union[str, Sequence[str]]]" = None,
        themes: "Optional[Union[str, Sequence[str]]]" = None,
    ) -> "Tuple[Set[str], Set[str], Set[str]]":
        """Help function returning a list of keywords corresponding to arguments
        `keywords`, `classes` and `themes`. See also save_markdown_table().

        Arguments:
            keywords: Sequence of keywords to include.
            classes: Include keywords that have these classes in their domain.
            themes: Include keywords for these themes.

        Returns:
            keywordset: Set with all included keywords.
            classet: Set with all included classes.
            themeset: Set with all included themes.
        """
        keywords = (
            set(self.prefixed(k) for k in asseq(keywords))
            if keywords
            else set()
        )
        classes = (
            set(self.prefixed(d) for d in asseq(classes)) if classes else set()
        )
        themes = (
            set(self.prefixed(t) for t in asseq(themes)) if themes else set()
        )
        orig_classes = classes.copy()
        orig_themes = themes.copy()

        if not keywords and not classes and not themes:
            keywords.update(self.prefixed(k) for k in self.keywordnames())

        for value in self.data.resources.values():
            for k, v in value.get("keywords", {}).items():
                vdomain = [
                    self.prefixed(d) for d in asseq(v.get("domain", ()))
                ]
                vtheme = [self.prefixed(t) for t in asseq(v.get("theme", ()))]
                if orig_classes:
                    for domain in vdomain:
                        prefixed = self.prefixed(domain)
                        if prefixed in orig_classes:
                            keywords.add(k)
                if orig_themes:
                    for theme in vtheme:
                        prefixed = self.prefixed(theme)
                        if prefixed in orig_themes:
                            keywords.add(k)

        for k in keywords:
            v = self.keywords[k]
            vdomain = [self.prefixed(d) for d in asseq(v.get("domain", ()))]
            vtheme = [self.prefixed(t) for t in asseq(v.get("theme", ()))]
            if vdomain and not classes.intersection(vdomain):
                classes.add(vdomain[0])
            if vtheme and not themes.intersection(vtheme):
                themes.add(vtheme[0])

        return keywords, classes, themes

    def _keywords_table(
        self,
        keywords: "Sequence[str]",
    ) -> "List[str]":
        """Help function for save_markdown_table().

        Returns a list with Markdown table documenting the provided
        sequence of keywords.
        """
        # pylint: disable=too-many-locals,too-many-branches
        header = [
            "Keyword",
            "Range",
            "Conformance",
            "Definition",
            "Usage note",
        ]
        order = {"mandatory": 1, "recommended": 2, "optional": 3}
        refs = []
        table = []
        for keyword in keywords:
            d = self.keywords[keyword]
            rangestr = f"[{d.range}]" if "range" in d else ""
            if "datatype" in d:
                rangestr += (
                    ", " + ", ".join(d.datatype)
                    if isinstance(d.datatype, list)
                    else f"<br>({d.datatype})"
                )
            table.append(
                [
                    f"[{d.name}]",
                    rangestr,
                    f"{d.conformance}" if "conformance" in d else "",
                    f"{d.description}" if "description" in d else "",
                    f"{d.usageNote}" if "usageNote" in d else "",
                ]
            )
            refs.append(f"[{d.name}]: {self.expanded(d.iri)}")
            if "range" in d:
                refs.append(f"[{d.range}]: {self.expanded(d.range)}")
        table.sort(key=lambda row: order.get(row[2], 10))

        out = self._to_table(header, table)
        out.append("")
        out.extend(refs)
        out.append("")
        out.append("")
        return out

    def save_markdown_table(
        self, outfile: "FileLoc", keywords: "Sequence[str]"
    ) -> None:
        """Save markdown file with documentation of the keywords."""
        table = self._keywords_table(keywords)
        with open(outfile, "wt", encoding="utf-8") as f:
            f.write(os.linesep.join(table) + os.linesep)

    def save_markdown(
        self,
        outfile: "FileLoc",
        keywords: "Optional[Sequence[str]]" = None,
        classes: "Optional[Union[str, Sequence[str]]]" = None,
        themes: "Optional[Union[str, Sequence[str]]]" = None,
        explanation: bool = False,
        special: bool = False,
    ) -> None:
        """Save markdown file with documentation of the keywords.

        Arguments:
            outfile: File to save the markdown documentation to.
            keywords: Sequence of keywords to include.
            classes: Include keywords that have these classes in their domain.
            themes: Include keywords for these themes.
            explanation: Whether to include explanation of columns labels.
            special: Whether to generate documentation of special
                JSON-LD keywords.

        """
        # pylint: disable=too-many-locals,too-many-branches
        keywords, classes, themes = self._keywords_list(
            keywords, classes, themes
        )
        ts = Triplestore("rdflib")
        for prefix, ns in self.data.get("prefixes", {}).items():
            ts.bind(prefix, ns)

        out = [
            "<!-- Do not edit! This file is generated with Tripper. "
            "Edit the keywords.yaml file instead. -->",
            "",
            f"# Keywords{f' for theme: {themes}' if themes else ''}",
            (
                f"The tables below lists the keywords for the theme {themes}."
                if themes
                else ""
            ),
            "",
        ]
        column_explanations = [
            "The meaning of the columns are as follows:",
            "",
            "- **Keyword**: The keyword referring to a property used for "
            "the data documentation.",
            "- **Range**: Refer to the class for the values of the keyword.",
            "- **Conformance**: Whether the keyword is mandatory, recommended "
            "or optional when documenting the given type of resources.",
            "- **Definition**: The definition of the keyword.",
            "- **Usage note**: Notes about how to use the keyword.",
            "",
        ]
        special_keywords = [
            "## Special keywords (from JSON-LD)",
            "See the [JSON-LD specification] for more details.",
            "",
            # pylint: disable=line-too-long
            "| Keyword    | Range         | Conformance | Definition                                                              | Usage note |",
            "|------------|---------------|-------------|-------------------------------------------------------------------------|------------|",
            "| [@id]      | IRI           | mandatory   | IRI identifying the resource to document.                               |            |",
            "| [@type]    | IRI           | recommended | Ontological class defining the class of a node.                         |            |",
            "| [@context] | dict&#124list | optional    | Context defining namespace prefixes and additional keywords.            |            |",
            "| [@base]    | namespace     | optional    | Base IRI against which relative IRIs are resolved.                      |            |",
            "| [@vocab]   | namespace     | optional    | Used to expand properties and values in @type with a common prefix IRI. |            |",
            "| [@graph]   | list          | optional    | Used for documenting multiple resources.                                |            |",
            "",
        ]
        if explanation:
            out.extend(column_explanations)
        if special:
            out.extend(special_keywords)
        refs = []

        for cls in sorted(classes):
            name = self.prefixed(cls)
            shortname = iriname(name)
            if shortname in self.data.resources:
                resource = self.data.resources[shortname]
            else:
                for rname, resource in self.data.resources.items():
                    if self.prefixed(resource.iri) == name:
                        shortname = rname
                        break
                else:
                    raise MissingKeyError(cls)

            out.append("")
            out.append(f"## Properties on [{shortname}]")
            if "description" in resource:
                out.append(resource.description)
            if "subClassOf" in resource:
                out.append("")
                subcl = (
                    [resource.subClassOf]
                    if isinstance(resource.subClassOf, str)
                    else resource.subClassOf
                )
                out.append(
                    f"- subClassOf: {', '.join(f'[{sc}]' for sc in subcl)}"
                )
                for sc in subcl:
                    refs.append(f"[{sc}]: {ts.expand_iri(sc)}")
            if "iri" in resource:
                refs.append(f"[{shortname}]: {ts.expand_iri(resource.iri)}")
            included_keywords = [
                k
                for k, v in self.keywords.items()
                if name in v.domain and is_curie(k)
            ]
            out.extend(
                self._keywords_table(keywords=sorted(included_keywords))
            )
            out.append("")

        # References
        extra_refs = [
            # pylint: disable=line-too-long
            "[@id]: https://www.w3.org/TR/json-ld11/#syntax-tokens-and-keywords",
            "[@type]: https://www.w3.org/TR/json-ld11/#syntax-tokens-and-keywords",
            "[@context]: https://www.w3.org/TR/json-ld11/#syntax-tokens-and-keywords",
            "[@base]: https://www.w3.org/TR/json-ld11/#syntax-tokens-and-keywords",
            "[@vocab]: https://www.w3.org/TR/json-ld11/#syntax-tokens-and-keywords",
            "[@graph]: https://www.w3.org/TR/json-ld11/#syntax-tokens-and-keywords",
        ]
        refs.extend(extra_refs)
        out.append("")
        out.append("")
        out.append("")
        out.extend(refs)
        with open(outfile, "wt", encoding="utf-8") as f:
            f.write("\n".join(out) + "\n")

    def save_markdown_prefixes(self, outfile: "FileLoc") -> None:
        """Save markdown file with documentation of the prefixes."""
        out = [
            "# Predefined prefixes",
            (
                "All namespace prefixes listed on this page are defined in "
                "the [default JSON-LD context]."
            ),
            (
                "See [User-defined prefixes] for how to extend this list "
                "with additional namespace prefixes."
            ),
        ]
        rows = [
            [prefix, ns]
            for prefix, ns in self.data.get("prefixes", {}).items()
        ]
        out.extend(self._to_table(["Prefix", "Namespace"], rows))
        out.append("")
        out.append("")
        out.extend(
            [
                # pylint: disable=line-too-long
                "[default JSON-LD context]: https://raw.githubusercontent.com/EMMC-ASBL/tripper/refs/heads/master/tripper/context/0.3/context.json",
                "[User-defined prefixes]: customisation.md/#user-defined-prefixes",
            ]
        )
        with open(outfile, "wt", encoding="utf-8") as f:
            f.write("\n".join(out) + "\n")

    def _to_table(self, header: "Sequence", rows: "Iterable") -> list:
        """Return header and rows as a ."""

        widths = [len(h) for h in header]
        for row in rows:
            for i, col in enumerate(row):
                n = len(col)
                if n > widths[i]:
                    widths[i] = n

        lines = []
        empty = ""
        if rows:
            lines.append("")
            lines.append(
                "| "
                + " | ".join(
                    f"{head:{widths[i]}}" for i, head in enumerate(header)
                )
                + " |"
            )
            lines.append(
                "| "
                + " | ".join(
                    f"{empty:-<{widths[i]}}" for i in range(len(header))
                )
                + " |"
            )
            for row in rows:
                lines.append(
                    "| "
                    + " | ".join(
                        f"{col:{widths[i]}}" for i, col in enumerate(row)
                    )
                    + " |"
                )

        return lines


def main(argv=None):
    """Main function providing CLI access to keywords."""
    import argparse  # pylint: disable=import-outside-toplevel

    parser = argparse.ArgumentParser(
        description=(
            "Tool for generation of JSON-LD context and documentation from "
            "keyword definitions."
        )
    )
    parser.add_argument(
        "--input",
        "-i",
        metavar="FILENAME",
        default=[],
        action="append",
        help="Load keywords from this file. May be given multiple times.",
    )
    parser.add_argument(
        "--format",
        "-f",
        metavar="FORMAT",
        nargs="?",
        action="append",
        help=(
            "Formats of --input. Default format is inferred from the file "
            "name extension.  If given, this option must be provided the "
            "same number of times as --input."
        ),
    )
    parser.add_argument(
        "--theme",
        "-t",
        metavar="NAME",
        nargs="?",
        default=[],
        action="append",
        help="Load keywords from this theme.",
    )
    parser.add_argument(
        "--strict",
        action="store_true",
        help="Whether to raise an exception of input contains an unknown key.",
    )
    parser.add_argument(
        "--redefine",
        default="raise",
        choices=["raise", "allow", "skip"],
        help="How to handle redifinition of existing keywords.",
    )
    parser.add_argument(
        "--context",
        "-c",
        metavar="FILENAME",
        help="Generate JSON-LD context file.",
    )
    parser.add_argument(
        "--keywords",
        "-k",
        metavar="FILENAME",
        help="Generate keywords Markdown documentation.",
    )
    parser.add_argument(
        "--explanation",
        "-e",
        action="store_true",
        help="Whether to include explanation in generated documentation.",
    )
    parser.add_argument(
        "--special-keywords",
        "-s",
        action="store_true",
        help="Whether to include special keywords in generated documentation.",
    )
    parser.add_argument(
        "--kw",
        metavar="KW1,KW2,...",
        help=(
            "Comma-separated list of keywords to include in generated table. "
            "Implies --keywords."
        ),
    )
    parser.add_argument(
        "--classes",
        metavar="C1,C2,...",
        help=(
            "Generate keywords Markdown documentation for any keywords who's "
            "domain is in the comma-separated list CLASSES. "
            "Implies --keywords."
        ),
    )
    parser.add_argument(
        "--themes",
        metavar="T1,T2,...",
        help=(
            "Generate keywords Markdown documentation for any keywords that "
            "belong to one of the themes in the comma-separated list THEMES. "
            "Implies --keywords."
        ),
    )
    parser.add_argument(
        "--prefixes",
        "-p",
        metavar="FILENAME",
        help="Generate prefixes Markdown documentation.",
    )
    parser.add_argument(
        "--list-themes",
        action="store_true",
        help="List installed themes and exit.",
    )

    args = parser.parse_args(argv)

    if args.list_themes:
        themes = [ep.value for ep in get_entry_points("tripper.keywords")]
        parser.exit(message=os.linesep.join(themes) + os.linesep)

    if args.format and len(args.format) != len(args.input):
        parser.error(
            "The number of --format options must match the number "
            "of --input options."
        )

    if args.theme:
        default_theme = None if None in args.theme else args.theme[0]
    else:
        default_theme = "ddoc:datadoc"

    kw = Keywords(theme=default_theme)

    for theme in args.theme[1:]:
        if theme:
            kw.add_theme(theme, strict=args.strict, redefine=args.redefine)

    kw.add(args.input, args.format, strict=args.strict, redefine=args.redefine)

    if args.context:
        kw.save_context(args.context)

    if args.keywords or args.kw or args.classes or args.themes:
        kw.save_markdown(
            args.keywords,
            keywords=args.kw.split(",") if args.kw else None,
            classes=args.classes.split(",") if args.classes else None,
            themes=args.themes.split(",") if args.themes else None,
            explanation=args.explanation,
            special=args.special_keywords,
        )

    if args.prefixes:
        kw.save_markdown_prefixes(args.prefixes)


if __name__ == "__main__":
    main()<|MERGE_RESOLUTION|>--- conflicted
+++ resolved
@@ -914,11 +914,7 @@
             p.update({k: str(v) for k, v in prefixes.items()})
 
         def isproperty(v):
-<<<<<<< HEAD
-            if not "@type" in v:
-=======
             if "@type" not in v:
->>>>>>> 14e32882
                 return False
             types = [v["@type"]] if isinstance(v["@type"], str) else v["@type"]
             for t in types:
