"""Exceptions and warnings for the triplestore package."""


# === Exceptions ===
class TriplestoreError(Exception):
    """Base exception for triplestore errors."""


class UniquenessError(TriplestoreError):
    """More than one matching triple."""


class NamespaceError(TriplestoreError):
    """Namespace error."""


class NoSuchIRIError(NamespaceError):
    """Namespace has no such IRI."""


<<<<<<< HEAD
class CannotGetFunctionError(TriplestoreError):
    """Not able to get function documented in the triplestore."""
=======
# === Warnings ===
class UnusedArgumentWarning(Warning):
    """Argument is unused."""
>>>>>>> ba941084
<|MERGE_RESOLUTION|>--- conflicted
+++ resolved
@@ -18,11 +18,10 @@
     """Namespace has no such IRI."""
 
 
-<<<<<<< HEAD
 class CannotGetFunctionError(TriplestoreError):
     """Not able to get function documented in the triplestore."""
-=======
+
+
 # === Warnings ===
 class UnusedArgumentWarning(Warning):
-    """Argument is unused."""
->>>>>>> ba941084
+    """Argument is unused."""