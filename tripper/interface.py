--- conflicted
+++ resolved
@@ -24,11 +24,7 @@
 
     ```python
 
-<<<<<<< HEAD
-    # Whether the backend perfers SPQRQL queries instead calling the
-=======
     # Whether the backend perfers SPQRQL queries instead of using the
->>>>>>> d45e9e60
     # triples() method.
     prefer_sparql = True
 
