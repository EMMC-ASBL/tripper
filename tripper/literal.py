--- conflicted
+++ resolved
@@ -93,22 +93,14 @@
         elif datatype in cls.datatypes:
             string.datatype = cls.datatypes[datatype][0]
         elif datatype:
-<<<<<<< HEAD
-            # Create canonical string representation of value for
-=======
             # Create canonical representation of value for
->>>>>>> c8e2fbd8
             # given datatype
             val = None
             for typ, names in cls.datatypes.items():
                 for name in names:
                     if name == datatype:
                         try:
-<<<<<<< HEAD
-                            val = str(typ(value))
-=======
                             val = typ(value)
->>>>>>> c8e2fbd8
                             break
                         except:  # pylint: disable=bare-except
                             pass  # nosec
