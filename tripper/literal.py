--- conflicted
+++ resolved
@@ -220,10 +220,5 @@
         if self.lang:
             return f'"{self}"@{self.lang}'
         if self.datatype:
-<<<<<<< HEAD
             return f'"{self}"^^<{self.datatype}>'
-        assert False, "should never be reached"  # nosec
-=======
-            return f'"{self}"^^{self.datatype}'
-        return f"{self}"
->>>>>>> 6a11a4a3
+        return f"{self}"