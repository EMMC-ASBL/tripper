"""Implements mappings between entities.

Units are currently handled with pint.Quantity.  The benefit of this
compared to explicit unit conversions, is that units will be handled
transparently by mapping functions, without any need to specify units
of input and output parameters.

Shapes are automatically handled by expressing non-scalar quantities
with numpy.

"""
# pylint: disable=invalid-name,redefined-builtin
from __future__ import annotations  # Support Python 3.7 (PEP 585)

from collections import defaultdict
from enum import Enum
from typing import TYPE_CHECKING, Sequence

import numpy as np
from pint import Quantity  # remove

from tripper import DM, EMMO, FNO, MAP, RDF, RDFS
from tripper.utils import parse_literal

if TYPE_CHECKING:  # pragma: no cover
    from typing import Any, Callable, Dict, List, Optional, Tuple, Type, Union

    from tripper import Triplestore

    # Add some specialised types for convinience
    Input = Union["MappingStep", "Value"]
    Inputs = Dict[str, Input]


class MappingError(Exception):
    """Base class for mapping errors."""


class InsufficientMappingError(MappingError):
    """There are properties or dimensions that are not mapped."""


class AmbiguousMappingError(MappingError):
    """A property maps to more than one value."""


class InconsistentDimensionError(MappingError):
    """The size of a dimension is assigned to more than one value."""


class InconsistentTriplesError(MappingError):
    """Inconsistcy in RDF triples."""


class MissingRelationError(MappingError):
    """There are missing relations in RDF triples."""


class StepType(Enum):
    """Type of mapping step when going from the output to the inputs."""

    UNSPECIFIED = 0
    MAPSTO = 1
    INV_MAPSTO = -1
    INSTANCEOF = 2
    INV_INSTANCEOF = -2
    SUBCLASSOF = 3
    INV_SUBCLASSOF = -3
    FUNCTION = 4


class Value:
    """Represents the value of an instance property.

    Arguments:
        value: Property value.
        unit: Property unit.
        iri: IRI of ontological concept that this value is an instance of.
        property_iri: IRI of datamodel property that this value is an
            instance of.
        cost: Cost of accessing this value.
    """

    # pylint: disable=too-few-public-methods

    def __init__(
        self,
        value: "Any" = None,
        unit: "Optional[str]" = None,
        iri: "Optional[str]" = None,
        property_iri: "Optional[str]" = None,
        cost: "Union[float, Callable]" = 0.0,
    ):
        self.value = value
        self.unit = unit
<<<<<<< HEAD
        if iri:
            self.output_iri = iri
        elif hasattr(value, __name__):
            self.output_iri = value.__name__
        else:
            self.output_iri = f"_:value_{id(value)}"
=======
        self.output_iri = iri
>>>>>>> a676c267
        self.property_iri = property_iri
        self.cost = cost

    def show(
        self,
        routeno: "Optional[int]" = None,
        name: "Optional[str]" = None,
        indent: int = 0,
    ) -> str:
        # pylint: disable=unused-argument
        """Returns a string representation of the Value.

        Arguments:
            routeno: Unused.  The argument exists for consistency with
                the corresponding method in Step.
            name: Name of value.
            indent: Indentation level.

        Returns:
            String representation of the value.

        """
        strings = []
        ind = " " * indent
        strings.append(ind + f'{name if name else "Value"}:')
        strings.append(ind + f"  iri: {self.output_iri}")
        strings.append(ind + f"  property_iri: {self.property_iri}")
        strings.append(ind + f"  unit: {self.unit}")
        strings.append(ind + f"  cost: {self.cost}")
        strings.append(ind + f"  value: {self.value}")
        return "\n".join(strings)


class MappingStep:
    """A step in a mapping route from a target to one or more sources.

    A mapping step corresponds to one or more RDF triples.  In the
    simple case of a `mo:mapsTo` or `rdfs:isSubclassOf` relation, it is
    only one triple.  For transformations that has several input and
    output, a set of triples are expected.

    Arguments:
        output_iri: IRI of the output concept.
        steptype: One of the step types from the StepType enum.
        function: Callable that evaluates the output from the input.
        cost: The cost related to this mapping step.  Should be either a
            float or a callable taking three arguments (`triplestore`,
            `input_iris` and `output_iri`) and return the cost as a float.
        output_unit: Output unit.
        triplestore: Triplestore instance containing the knowledge base
            that this mapping step was created from.

    The arguments can also be assigned as attributes.
    """

    # pylint: disable=too-many-instance-attributes

    def __init__(
        self,
        output_iri: str,
        steptype: "StepType" = StepType.UNSPECIFIED,
        function: "Optional[Callable]" = None,
        cost: "Union[float, Callable]" = 1.0,
        output_unit: "Optional[str]" = None,
        triplestore: "Optional[Triplestore]" = None,
<<<<<<< HEAD
    ):
=======
    ) -> None:
>>>>>>> a676c267
        self.output_iri = output_iri
        self.steptype = steptype
        self.function = function
        self.cost = cost
        self.triplestore = triplestore
        self.output_unit = output_unit
        self.input_routes: "List[dict]" = []  # list of inputs dicts
        self.join_mode = False  # whether to join upcoming input
        self.joined_input: "Inputs" = {}

    def add_inputs(self, inputs: "Inputs") -> None:
        """Add input dict for an input route."""
        assert isinstance(inputs, dict)  # nosec B101
        self.input_routes.append(inputs)

    def add_input(self, input: "Input", name: "Optional[str]" = None) -> None:
        """Add an input (MappingStep or Value), where `name` is the name
        assigned to the argument.

        If the `join_mode` attribute is false, a new route is created with
        only one input.

        If the `join_mode` attribute is true, the input is remembered, but
        first added when join_input() is called.
        """
        assert isinstance(input, (MappingStep, Value))  # nosec B101
        argname = name if name else f"arg{len(self.joined_input)+1}"
        if self.join_mode:
            self.joined_input[argname] = input
        else:
            self.add_inputs({argname: input})

    def join_input(self) -> None:
        """Join all input added with add_input() since `join_mode` was set true.
        Resets `join_mode` to false."""
        if not self.join_mode:
            raise MappingError("Calling join_input() when join_mode is false.")
        self.join_mode = False
        self.add_inputs(self.joined_input)
        self.joined_input = {}

    def eval(
        self,
        routeno: "Optional[int]" = None,
        unit: "Optional[str]" = None,
        magnitude: bool = False,
        quantity: "Type[Quantity]" = Quantity,
    ) -> "Any":
        """Returns the evaluated value of given input route number.

        Arguments:
            routeno: The route number to evaluate.  If None (default)
                the route with the lowest cost is evalueated.
            unit: return the result in the given unit.
                Implies `magnitude=True`.
            magnitude: Whether to only return the magnitude of the evaluated
                value (with no unit).
            quantity: Quantity class to use for evaluation.  Defaults to pint.

        Returns:
            Evaluation result.
        """
        if routeno is None:
            ((_, routeno),) = self.lowest_costs(nresults=1)
        inputs, idx = self.get_inputs(routeno)
        values = get_values(inputs, idx, quantity=quantity)
        if self.function:
            value = self.function(**values)
        elif len(values) == 1:
            (value,) = values.values()
        else:
            raise TypeError(f"Expected inputs to be a single argument: {values}")

        if isinstance(value, quantity) and unit:
            return value.m_as(unit)
        if isinstance(value, quantity) and magnitude:
            return value.m
        return value

    def get_inputs(self, routeno: int) -> "Tuple[Inputs, int]":
        """Returns input and input index `(inputs, idx)` for route number
        `routeno`.

        Arguments:
            routeno: The route number to return inputs for.

        Returns:
            Inputs and difference between route number and number of routes for an
            input dictioary.
        """
        n = 0
        for inputs in self.input_routes:
            n0 = n
            n += get_nroutes(inputs)
            if n > routeno:
                return inputs, routeno - n0
        raise ValueError(f"routeno={routeno} exceeds number of routes")

    def get_input_iris(self, routeno: int) -> "Dict[str, Optional[str]]":
        """Returns a dict mapping input names to iris for the given route
        number.

        Arguments:
            routeno: The route number to return a mapping for.

        Returns:
            Mapping of input names to IRIs.

        """
        inputs, _ = self.get_inputs(routeno)
        return {
            k: v.output_iri if isinstance(v, MappingStep) else v.output_iri
            for k, v in inputs.items()
        }

    def number_of_routes(self) -> int:
        """Total number of routes to this mapping step.

        Returns:
            Total number of routes to this mapping step.
        """
        n = 0
        for inputs in self.input_routes:
            n += get_nroutes(inputs)
        return n

    def lowest_costs(self, nresults: int = 5) -> "List[Tuple[float, int]]":
        """Returns a list of `(cost, routeno)` tuples with up to the `nresult`
        lowest costs and their corresponding route numbers.

        Arguments:
            nresults: Number of results to return.

        Returns:
            A list of `(cost, routeno)` tuples.
        """
        result = []
        n = 0  # total number of routes

        # Loop over all toplevel routes leading into this mapping step
        for inputs in self.input_routes:

            # For each route, loop over all input arguments of this step
            # The number of permutations we must consider is the product
            # of the total number of routes to each input argument.
            #
            # We (potentially drastic) limit the possibilities by only
            # considering the `nresults` routes with lowest costs into
            # each argument.  This gives at maximum
            #
            #     nresults * number_of_input_arguments
            #
            # possibilities. We calculate the costs for all of them and
            # store them in an array with two columns: `cost` and `routeno`.
            # The `results` list is extended with the cost array
            # for each toplevel route leading into this step.
            base = np.rec.fromrecords([(0.0, 0)], names="cost,routeno", formats="f8,i8")
            m = 1
            for input in inputs.values():
                if isinstance(input, MappingStep):
                    nroutes = input.number_of_routes()
                    res = np.rec.fromrecords(
                        sorted(
                            input.lowest_costs(nresults=nresults),
                            key=lambda x: x[1],
                        ),
                        # [
                        #     row
                        #     for row in sorted(
                        #         input.lowest_costs(nresults=nresults),
                        #         key=lambda x: x[1],
                        #     )
                        # ],
                        dtype=base.dtype,
                    )
                    res1 = res.repeat(len(base))
                    base = np.tile(base, len(res))
                    base.cost += res1.cost
                    base.routeno += res1.routeno * m
                    m *= nroutes
                else:
                    base.cost += input.cost

            # Reduce the length of base (makes probably only sense in
            # the case self.cost is a callable, but it doesn't hurt...)
            base.sort()
            base = base[:nresults]
            base.routeno += n
            n += m

            # Add the cost for this step to `res`.  If `self.cost` is
            # a callable, we call it with the input for each routeno
            # as arguments.  Otherwise `self.cost` is the cost of this
            # mapping step.
            if callable(self.cost):
                for i, rno in enumerate(base.routeno):
                    inputs, _ = self.get_inputs(rno)
                    input_iris = [input.output_iri for input in inputs.values()]
                    owncost = self.cost(self.triplestore, input_iris, self.output_iri)
                    base.cost[i] += owncost
                    # values = get_values(inputs, rno, magnitudes=True)
                    # owncost = self.cost(**values)
                    # base.cost[i] += owncost
            else:
                owncost = self.cost
                base.cost += owncost

            result.extend(base.tolist())

        # Finally sort the results according to cost and return the
        # `nresults` rows with lowest cost.
        return sorted(result)[:nresults]

    def show(
        self,
        routeno: "Optional[int]" = None,
        name: "Optional[str]" = None,
        indent: int = 0,
    ) -> str:
        """Returns a string representation of the mapping routes to this step.

        Arguments:
            routeno: show given route.  The default is to show all routes.
            name: Name of the last mapping step (mainly for internal use).
            indent: How of blanks to prepend each line with (mainly for
                internal use).

        Returns:
            String representation of the mapping routes.
        """
        strings = []
        ind = " " * indent
        strings.append(ind + f'{name if name else "Step"}:')
        strings.append(
            ind + f"  steptype: " f"{self.steptype.name if self.steptype else None}"
        )
        strings.append(ind + f"  output_iri: {self.output_iri}")
        strings.append(ind + f"  output_unit: {self.output_unit}")
        strings.append(ind + f"  cost: {self.cost}")
        if routeno is None:
            strings.append(ind + "  routes:")
            for inputs in self.input_routes:
                t = "\n".join(
                    [
                        input_.show(name=name_, indent=indent + 6)
                        for name_, input_ in inputs.items()
                    ]
                )
                strings.append(ind + "    - " + t[indent + 6 :])
        else:
            strings.append(ind + "  inputs:")
            inputs, idx = self.get_inputs(routeno)
            t = "\n".join(
                [
                    input_.show(routeno=idx, name=name_, indent=indent + 6)
                    for name_, input_ in inputs.items()
                ]
            )
            strings.append(ind + "    - " + t[indent + 6 :])
        return "\n".join(strings)

    def _iri(self, iri: str) -> str:
        """Help method that returns prefixed iri if possible, otherwise `iri`."""
        return self.triplestore.prefix_iri(iri) if self.triplestore else iri

    def _visualise(self, routeno: int, next_iri: str, next_steptype: StepType) -> str:
        """Help function for visualise().

        Arguments:
            routeno: Route number to visualise.
            next_iri: IRI of the next mapping step (i.e. the previous mapping
                when starting from the target).
            next_steptype: Step type from this to next iri.

        Returns:
            Mapping route in dot (graphviz) notation.
        """
        inputs, idx = self.get_inputs(routeno)
        strings = []
        if next_iri:
            strings.append(
                f'  "{self._iri(self.output_iri)}" -> '
                f'"{self._iri(next_iri)}" [label="{next_steptype}"];'
            )
        for _, input in inputs.items():
            if isinstance(input, Value):
                strings.append(
                    f'  "{self._iri(input.output_iri)}" -> '
                    f'"{self._iri(self.output_iri)}" [label="{next_steptype}"];'
                )
            elif isinstance(input, MappingStep):
                strings.append(
                    input._visualise(  # pylint: disable=protected-access
                        routeno=idx,
                        next_iri=self.output_iri,
                        next_steptype=self.steptype,
                    )
                )
            else:
                raise TypeError("input should be Value or MappingStep")
        return "\n".join(strings)

    def visualise(self, routeno: int) -> str:
        """Returns a representation of route number `routeno` as a
        declarative workflow in YAML."""
        strings = []
        strings.append("digraph G {")
        strings.append(self._visualise(routeno, "", StepType.UNSPECIFIED))
        strings.append("}")
        return "\n".join(strings)


def get_nroutes(inputs: "Inputs") -> int:
    """Help function returning the number of routes for an input dict.

    Arguments:
        inputs: Input dictionary.

    Returns:
        Number of routes in the `inputs` input dictionary.
    """
    nroutes = 1
    for input in inputs.values():
        if isinstance(input, MappingStep):
            nroutes *= input.number_of_routes()
    return nroutes


def get_values(
    inputs: "dict[str, Any]",
    routeno: int,
    quantity: "Type[Quantity]" = Quantity,
    magnitudes: bool = False,
) -> "dict[str, Any]":
    """Help function returning a dict mapping the input names to actual value
    of expected input unit.

    There exists `get_nroutes(inputs)` routes to populate `inputs`.
    `routeno` is the index of the specific route we will use to obtain the
    values.

    Arguments:
        inputs: Input dictionary.
        routeno: Route number index.
        quantity: A unit quantity class.
        magnitudes: Whether to only return the magnitude of the evaluated
            value (with no unit).

    Returns:
        A mapping between input names and values of expected input unit.
    """
    values = {}
    for k, v in inputs.items():
        if isinstance(v, MappingStep):
            value = v.eval(routeno=routeno, quantity=quantity)
            values[k] = (
                value.to(v.output_unit)
                if v.output_unit and isinstance(v, quantity)
                else value
            )
        elif isinstance(v, Value):
            values[k] = quantity(v.value, v.unit)
        else:
            raise TypeError(
                "Expected values in inputs to be either `MappingStep` or "
                "`Value` objects."
            )

        if magnitudes:
            values = {
                k: v.m if isinstance(v, quantity) else v for k, v in values.items()
            }

    return values


def emmo_mapper(triplestore: "Triplestore") -> "Dict[str, list]":
    """Finds all function definitions in `triplestore` based on EMMO.

    Return a dict mapping output IRIs to a list of

        (function_iri, [input_iris, ...])

    tuples.
    """
    Task = EMMO.EMMO_4299e344_a321_4ef2_a744_bacfcce80afc
    hasInput = EMMO.EMMO_36e69413_8c59_4799_946c_10b05d266e22
    hasOutput = EMMO.EMMO_c4bace1d_4db0_4cd3_87e9_18122bae2840

    d = defaultdict(list)
    for task in triplestore.subjects(RDF.type, Task):
        inputs = list(triplestore.objects(task, hasInput))
        for output in triplestore.objects(task, hasOutput):
            d[output].append((task, inputs))

    return d


def fno_mapper(triplestore: "Triplestore") -> "Dict[str, list]":
    """Finds all function definitions in `triplestore` based on the function
    ontololy (FNO).

    Arguments:
        triplestore: The triplestore to investigate.

    Returns:
        A mapping of output IRIs to a list of `(function_iri, [input_iris, ...])`
        tuples.
    """
    # pylint: disable=too-many-branches

    # Temporary dicts for fast lookup
    Dfirst = dict(triplestore.subject_objects(RDF.first))
    Drest = dict(triplestore.subject_objects(RDF.rest))
    Dexpects = defaultdict(list)
    Dreturns = defaultdict(list)
    for s, o in triplestore.subject_objects(FNO.expects):
        Dexpects[s].append(o)
    for s, o in triplestore.subject_objects(FNO.returns):
        Dreturns[s].append(o)

    d = defaultdict(list)
    for func, lst in Dreturns.items():
        input_iris = []
        for exp in Dexpects.get(func, ()):
            if exp in Dfirst:
                while exp in Dfirst:
                    input_iris.append(Dfirst[exp])
                    if exp not in Drest:
                        break
                    exp = Drest[exp]
            else:
                # Support also misuse of FNO, where fno:expects refers
                # directly to input individuals
                input_iris.append(exp)

        for ret in lst:
            if ret in Dfirst:
                while ret in Dfirst:
                    d[Dfirst[ret]].append((func, input_iris))
                    if ret not in Drest:
                        break
                    ret = Drest[ret]
            else:
                # Support also misuse of FNO, where fno:returns refers
                # directly to the returned individual
                d[ret].append((func, input_iris))

    return d


def mapping_routes(
    target: str,
    sources: "Dict[str, Value]",
    triplestore: "Triplestore",
<<<<<<< HEAD
    function_repo: "Any" = None,
    function_mappers: "Union[str, Sequence[Callable]]" = (emmo_mapper, fno_mapper),
=======
    function_repo: "Optional[dict]" = None,
    function_mappers: "Sequence[Callable]" = (fno_mapper,),
>>>>>>> a676c267
    default_costs: "Tuple" = (
        ("function", 10.0),
        ("mapsTo", 2.0),
        ("instanceOf", 1.0),
        ("subClassOf", 1.0),
        ("value", 0.0),
    ),
    mapsTo: str = MAP.mapsTo,
    instanceOf: str = DM.instanceOf,
    subClassOf: str = RDFS.subClassOf,
    # description: str = DCTERMS.description,
    label: str = RDFS.label,
    hasUnit: str = DM.hasUnit,
    hasCost: str = DM.hasCost,  # TODO - add hasCost to the DM ontology
) -> Input:
    """Find routes of mappings from any source in `sources` to `target`.

    This implementation supports functions (using FnO) and subclass
    relations.  It also correctly handles transitivity of `mapsTo` and
    `subClassOf` relations.

    Arguments:
        target: IRI of the target in `triplestore`.
        sources: Dict mapping source IRIs to source values or a sequence
            of source IRIs (with no explicit values).
        triplestore: Triplestore instance.
            It is safe to pass a generator expression too.

    Additional arguments for fine-grained tuning:
        function_repo: Dict mapping function IRIs to corresponding Python
            function.  Default is to use `triplestore.function_repo`.
        function_mappers: Name of mapping standard: "emmo" or "fno".
            Alternatively, a sequence of mapping functions that takes
            `triplestore` as argument and return a dict mapping output IRIs
            to a list of `(function_iri, [input_iris, ...])` tuples.
        default_costs: A dict providing default costs of different types
            of mapping steps ("function", "mapsTo", "instanceOf",
            "subclassOf", and "value").  These costs can be overridden with
            'hasCost' relations in the ontology.
        mapsTo: IRI of 'mapsTo' in `triplestore`.
        instanceOf: IRI of 'instanceOf' in `triplestore`.
        subClassOf: IRI of 'subClassOf' in `triples`.  Set it to None if
            subclasses should not be considered.
        label: IRI of 'label' in `triplestore`.  Used for naming function
            input parameters.  The default is to use rdfs:label.
        hasUnit: IRI of 'hasUnit' in `triples`.  Can be used to explicit
            specify the unit of a quantity.
        hasCost: IRI of 'hasCost' in `triples`.  Used for associating a
            user-defined cost or cost function with instantiation of a
            property.

    Returns:
        A MappingStep instance.  This is a root of a nested tree of
        MappingStep instances providing an (efficient) internal description
        of all possible mapping routes from `sources` to `target`.
    """
    # pylint: disable=too-many-arguments,too-many-locals,too-many-statements

    if target in sources:
        return Value(iri=target)

    if isinstance(sources, Sequence):
        sources = {iri: None for iri in sources}

    if function_repo is None:
        function_repo = triplestore.function_repo

    if isinstance(function_mappers, str):
        fmd = {"emmo": emmo_mapper, "fno": fno_mapper}
        function_mappers = [fmd[name] for name in function_mappers.split(",")]

    default_costs = dict(default_costs)

    # Create lookup tables for fast access to triplestore content
    soMaps = defaultdict(list)  # (s, mapsTo, o)     ==> soMaps[s]  -> [o, ..]
    osMaps = defaultdict(list)  # (o, mapsTo, s)     ==> osMaps[o]  -> [s, ..]
    osSubcl = defaultdict(list)  # (o, subClassOf, s) ==> osSubcl[o] -> [s, ..]
    soInst = {}  # (s, instanceOf, o) ==> soInst[s]  -> o
    osInst = defaultdict(list)  # (o, instanceOf, s) ==> osInst[o]  -> [s, ..]
    for s, o in triplestore.subject_objects(mapsTo):
        soMaps[s].append(o)
        osMaps[o].append(s)
    for s, o in triplestore.subject_objects(subClassOf):
        osSubcl[o].append(s)
    for s, o in triplestore.subject_objects(instanceOf):
        if s in soInst:
            raise InconsistentTriplesError(
                f"The same individual can only relate to one datamodel "
                f"property via {instanceOf} relations."
            )
        soInst[s] = o
        osInst[o].append(s)
    soName = dict(triplestore.subject_objects(label))
    soUnit = dict(triplestore.subject_objects(hasUnit))
    soCost = dict(triplestore.subject_objects(hasCost))

    def getcost(target, stepname):
        """Returns the cost assigned to IRI `target` for a mapping step
        of type `stepname`."""
        cost = soCost.get(target, default_costs[stepname])
        if cost is None:
            return None
<<<<<<< HEAD
        # return function_repo[cost] if cost in function_repo else float(cost)
=======
>>>>>>> a676c267
        return (
            function_repo[cost] if cost in function_repo else float(parse_literal(cost))
        )

    def walk(target, visited, step):
        """Walk backward in rdf graph from `node` to sources."""
        if target in visited:
            return
        visited.add(target)

        def addnode(node, steptype, stepname):
            if node in visited:
                return
            step.steptype = steptype
            step.cost = getcost(target, stepname)
            if node in sources:
                value = Value(
                    value=sources[node],
                    unit=soUnit.get(node),
                    iri=node,
                    property_iri=soInst.get(node),
                    cost=getcost(node, "value"),
                )
                step.add_input(value, name=soName.get(node))
            else:
                prevstep = MappingStep(
                    output_iri=node,
                    output_unit=soUnit.get(node),
                    triplestore=triplestore,
                )
                step.add_input(prevstep, name=soName.get(node))
                walk(node, visited, prevstep)

        for node in osInst[target]:
            addnode(node, StepType.INV_INSTANCEOF, "instanceOf")

        for node in soMaps[target]:
            addnode(node, StepType.MAPSTO, "mapsTo")

        for node in osMaps[target]:
            addnode(node, StepType.INV_MAPSTO, "mapsTo")

        for node in osSubcl[target]:
            addnode(node, StepType.INV_SUBCLASSOF, "subClassOf")

        for fmap in function_mappers:
            for func, input_iris in fmap(triplestore)[target]:
                step.steptype = StepType.FUNCTION
                step.cost = getcost(func, "function")
                step.function = function_repo.get(func)
                step.join_mode = True
                for input_iri in input_iris:
                    step0 = MappingStep(
                        output_iri=input_iri,
                        output_unit=soUnit.get(input_iri),
                        triplestore=triplestore,
                    )
                    step.add_input(step0, name=soName.get(input_iri))
                    walk(input_iri, visited, step0)
                step.join_input()

    visited = set()
    step = MappingStep(
        output_iri=target,
        output_unit=soUnit.get(target),
        triplestore=triplestore,
    )
    if target in soInst:
        # It is only initially we want to follow instanceOf in forward
        # direction.  Later on we will only follow mapsTo and instanceOf in
        # backward direction.
        visited.add(target)  # do we really wan't this?  Yes, I think so...
        source = soInst[target]
        step.steptype = StepType.INSTANCEOF
        step.cost = getcost(source, "instanceOf")
        step0 = MappingStep(
            output_iri=source,
            output_unit=soUnit.get(source),
            triplestore=triplestore,
        )
        step.add_input(step0, name=soName.get(target))
        step = step0
        target = source
    if target not in soMaps:
        raise MissingRelationError(f'Missing "mapsTo" relation on: {target}')
    walk(target, visited, step)

    return step<|MERGE_RESOLUTION|>--- conflicted
+++ resolved
@@ -93,16 +93,12 @@
     ):
         self.value = value
         self.unit = unit
-<<<<<<< HEAD
         if iri:
             self.output_iri = iri
         elif hasattr(value, __name__):
             self.output_iri = value.__name__
         else:
             self.output_iri = f"_:value_{id(value)}"
-=======
-        self.output_iri = iri
->>>>>>> a676c267
         self.property_iri = property_iri
         self.cost = cost
 
@@ -168,11 +164,7 @@
         cost: "Union[float, Callable]" = 1.0,
         output_unit: "Optional[str]" = None,
         triplestore: "Optional[Triplestore]" = None,
-<<<<<<< HEAD
-    ):
-=======
     ) -> None:
->>>>>>> a676c267
         self.output_iri = output_iri
         self.steptype = steptype
         self.function = function
@@ -373,9 +365,6 @@
                     input_iris = [input.output_iri for input in inputs.values()]
                     owncost = self.cost(self.triplestore, input_iris, self.output_iri)
                     base.cost[i] += owncost
-                    # values = get_values(inputs, rno, magnitudes=True)
-                    # owncost = self.cost(**values)
-                    # base.cost[i] += owncost
             else:
                 owncost = self.cost
                 base.cost += owncost
@@ -628,13 +617,8 @@
     target: str,
     sources: "Dict[str, Value]",
     triplestore: "Triplestore",
-<<<<<<< HEAD
-    function_repo: "Any" = None,
+    function_repo: "Optional[dict]" = None,
     function_mappers: "Union[str, Sequence[Callable]]" = (emmo_mapper, fno_mapper),
-=======
-    function_repo: "Optional[dict]" = None,
-    function_mappers: "Sequence[Callable]" = (fno_mapper,),
->>>>>>> a676c267
     default_costs: "Tuple" = (
         ("function", 10.0),
         ("mapsTo", 2.0),
@@ -737,10 +721,6 @@
         cost = soCost.get(target, default_costs[stepname])
         if cost is None:
             return None
-<<<<<<< HEAD
-        # return function_repo[cost] if cost in function_repo else float(cost)
-=======
->>>>>>> a676c267
         return (
             function_repo[cost] if cost in function_repo else float(parse_literal(cost))
         )
