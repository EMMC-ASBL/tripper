--- conflicted
+++ resolved
@@ -675,11 +675,7 @@
     sources: "Dict[str, Value]",
     triplestore: "Triplestore",
     function_repo: "Optional[dict]" = None,
-<<<<<<< HEAD
     function_mappers: "Union[str, Sequence[Callable]]" = (emmo_mapper, fno_mapper),
-=======
-    function_mappers: "Sequence[Callable]" = (emmo_mapper, fno_mapper),
->>>>>>> aeaeeaa4
     default_costs: "Tuple" = (
         ("function", 10.0),
         ("mapsTo", 2.0),
