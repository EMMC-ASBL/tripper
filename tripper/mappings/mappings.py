"""Implements mappings between entities.

Units are currently handled with pint.Quantity.  The benefit of this
compared to explicit unit conversions, is that units will be handled
transparently by mapping functions, without any need to specify units
of input and output parameters.

Shapes are automatically handled by expressing non-scalar quantities
with numpy.

"""
# pylint: disable=invalid-name,redefined-builtin
from __future__ import annotations  # Support Python 3.7 (PEP 585)

from collections import defaultdict
from enum import Enum
from typing import TYPE_CHECKING, Sequence

import numpy as np
from pint import Quantity  # remove

from tripper import DM, EMMO, FNO, MAP, RDF, RDFS
from tripper.utils import parse_literal

if TYPE_CHECKING:  # pragma: no cover
    from typing import Any, Callable, Dict, List, Optional, Tuple, Type, Union

    from tripper import Triplestore

    # Add some specialised types for convinience
    Input = Union["MappingStep", "Value"]
    Inputs = Dict[str, Input]


class MappingError(Exception):
    """Base class for mapping errors."""


class InsufficientMappingError(MappingError):
    """There are properties or dimensions that are not mapped."""


class AmbiguousMappingError(MappingError):
    """A property maps to more than one value."""


class InconsistentDimensionError(MappingError):
    """The size of a dimension is assigned to more than one value."""


class InconsistentTriplesError(MappingError):
    """Inconsistcy in RDF triples."""


class MissingRelationError(MappingError):
    """There are missing relations in RDF triples."""


class StepType(Enum):
    """Type of mapping step when going from the output to the inputs."""

    MAPSTO = 1
    INV_MAPSTO = -1
    INSTANCEOF = 2
    INV_INSTANCEOF = -2
    SUBCLASSOF = 3
    INV_SUBCLASSOF = -3
    FUNCTION = 4


class Value:
    """Represents the value of an instance property.

    Arguments:
        value: Property value.
        unit: Property unit.
        iri: IRI of ontological concept that this value is an instance of.
        property_iri: IRI of datamodel property that this value is an
            instance of.
        cost: Cost of accessing this value.
    """

    # pylint: disable=too-few-public-methods

    def __init__(
        self,
        value: "Any" = None,
        unit: "Optional[str]" = None,
        iri: "Optional[str]" = None,
        property_iri: "Optional[str]" = None,
        cost: "Union[float, Callable]" = 0.0,
    ):
        self.value = value
        self.unit = unit
        self.output_iri = iri
        self.property_iri = property_iri
        self.cost = cost

    def show(
        self,
        routeno: "Optional[int]" = None,
        name: "Optional[str]" = None,
        indent: int = 0,
    ) -> str:
        # pylint: disable=unused-argument
        """Returns a string representation of the Value.

        Arguments:
            routeno: Unused.  The argument exists for consistency with
                the corresponding method in Step.
            name: Name of value.
            indent: Indentation level.

        Returns:
            String representation of the value.

        """
        strings = []
        ind = " " * indent
        strings.append(ind + f'{name if name else "Value"}:')
        strings.append(ind + f"  iri: {self.output_iri}")
        strings.append(ind + f"  property_iri: {self.property_iri}")
        strings.append(ind + f"  unit: {self.unit}")
        strings.append(ind + f"  cost: {self.cost}")
        strings.append(ind + f"  value: {self.value}")
        return "\n".join(strings)


class MappingStep:
    """A step in a mapping route from a target to one or more sources.

    A mapping step corresponds to one or more RDF triples.  In the
    simple case of a `mo:mapsTo` or `rdfs:isSubclassOf` relation, it is
    only one triple.  For transformations that has several input and
    output, a set of triples are expected.

    Arguments:
        output_iri: IRI of the output concept.
        steptype: One of the step types from the StepType enum.
        function: Callable that evaluates the output from the input.
        cost: The cost related to this mapping step.  Should be either a
            float or a callable taking three arguments (`triplestore`,
            `input_iris` and `output_iri`) and return the cost as a float.
        output_unit: Output unit.
        triplestore: Triplestore instance containing the knowledge base
            that this mapping step was created from.

    The arguments can also be assigned as attributes.
    """

    # pylint: disable=too-many-instance-attributes

    def __init__(
        self,
        output_iri: "Optional[str]" = None,
        steptype: "Optional[StepType]" = None,
        function: "Optional[Callable]" = None,
        cost: "Union[float, Callable]" = 1.0,
        output_unit: "Optional[str]" = None,
<<<<<<< HEAD
        triplestore: "Optional[Triplestore]" = None,
    ):
=======
    ) -> None:
>>>>>>> edfe9364
        self.output_iri = output_iri
        self.steptype = steptype
        self.function = function
        self.cost = cost
        self.triplestore = triplestore
        self.output_unit = output_unit
        self.input_routes: "List[dict]" = []  # list of inputs dicts
        self.join_mode = False  # whether to join upcoming input
        self.joined_input: "Inputs" = {}

    def add_inputs(self, inputs: "Inputs") -> None:
        """Add input dict for an input route."""
        assert isinstance(inputs, dict)  # nosec B101
        self.input_routes.append(inputs)

    def add_input(self, input: "Input", name: "Optional[str]" = None) -> None:
        """Add an input (MappingStep or Value), where `name` is the name
        assigned to the argument.

        If the `join_mode` attribute is false, a new route is created with
        only one input.

        If the `join_mode` attribute is true, the input is remembered, but
        first added when join_input() is called.
        """
        assert isinstance(input, (MappingStep, Value))  # nosec B101
        argname = name if name else f"arg{len(self.joined_input)+1}"
        if self.join_mode:
            self.joined_input[argname] = input
        else:
            self.add_inputs({argname: input})

    def join_input(self) -> None:
        """Join all input added with add_input() since `join_mode` was set true.
        Resets `join_mode` to false."""
        if not self.join_mode:
            raise MappingError("Calling join_input() when join_mode is false.")
        self.join_mode = False
        self.add_inputs(self.joined_input)
        self.joined_input = {}

    def eval(
        self,
        routeno: "Optional[int]" = None,
        unit: "Optional[str]" = None,
        magnitude: bool = False,
        quantity: "Type[Quantity]" = Quantity,
    ) -> "Any":
        """Returns the evaluated value of given input route number.

        Arguments:
            routeno: The route number to evaluate.  If None (default)
                the route with the lowest cost is evalueated.
            unit: return the result in the given unit.
                Implies `magnitude=True`.
            magnitude: Whether to only return the magnitude of the evaluated
                value (with no unit).
            quantity: Quantity class to use for evaluation.  Defaults to pint.

        Returns:
            Evaluation result.
        """
        if routeno is None:
            ((_, routeno),) = self.lowest_costs(nresults=1)
        inputs, idx = self.get_inputs(routeno)
        values = get_values(inputs, idx, quantity=quantity)
        if self.function:
            value = self.function(**values)
        elif len(values) == 1:
            (value,) = values.values()
        else:
            raise TypeError(f"Expected inputs to be a single argument: {values}")

        if isinstance(value, quantity) and unit:
            return value.m_as(unit)
        if isinstance(value, quantity) and magnitude:
            return value.m
        return value

    def get_inputs(self, routeno: int) -> "Tuple[Inputs, int]":
        """Returns input and input index `(inputs, idx)` for route number
        `routeno`.

        Arguments:
            routeno: The route number to return inputs for.

        Returns:
            Inputs and difference between route number and number of routes for an
            input dictioary.
        """
        n = 0
        for inputs in self.input_routes:
            n0 = n
            n += get_nroutes(inputs)
            if n > routeno:
                return inputs, routeno - n0
        raise ValueError(f"routeno={routeno} exceeds number of routes")

    def get_input_iris(self, routeno: int) -> "Dict[str, Optional[str]]":
        """Returns a dict mapping input names to iris for the given route
        number.

        Arguments:
            routeno: The route number to return a mapping for.

        Returns:
            Mapping of input names to IRIs.

        """
        inputs, _ = self.get_inputs(routeno)
        return {
            k: v.output_iri if isinstance(v, MappingStep) else v.output_iri
            for k, v in inputs.items()
        }

    def number_of_routes(self) -> int:
        """Total number of routes to this mapping step.

        Returns:
            Total number of routes to this mapping step.
        """
        n = 0
        for inputs in self.input_routes:
            n += get_nroutes(inputs)
        return n

    def lowest_costs(self, nresults: int = 5) -> "List[Tuple[float, int]]":
        """Returns a list of `(cost, routeno)` tuples with up to the `nresult`
        lowest costs and their corresponding route numbers.

        Arguments:
            nresults: Number of results to return.

        Returns:
            A list of `(cost, routeno)` tuples.
        """
        result = []
        n = 0  # total number of routes

        # Loop over all toplevel routes leading into this mapping step
        for inputs in self.input_routes:

            # For each route, loop over all input arguments of this step
            # The number of permutations we must consider is the product
            # of the total number of routes to each input argument.
            #
            # We (potentially drastic) limit the possibilities by only
            # considering the `nresults` routes with lowest costs into
            # each argument.  This gives at maximum
            #
            #     nresults * number_of_input_arguments
            #
            # possibilities. We calculate the costs for all of them and
            # store them in an array with two columns: `cost` and `routeno`.
            # The `results` list is extended with the cost array
            # for each toplevel route leading into this step.
            base = np.rec.fromrecords([(0.0, 0)], names="cost,routeno", formats="f8,i8")
            m = 1
            for input in inputs.values():
                if isinstance(input, MappingStep):
                    nroutes = input.number_of_routes()
                    res = np.rec.fromrecords(
                        sorted(
                            input.lowest_costs(nresults=nresults),
                            key=lambda x: x[1],
                        ),
                        # [
                        #     row
                        #     for row in sorted(
                        #         input.lowest_costs(nresults=nresults),
                        #         key=lambda x: x[1],
                        #     )
                        # ],
                        dtype=base.dtype,
                    )
                    res1 = res.repeat(len(base))
                    base = np.tile(base, len(res))
                    base.cost += res1.cost
                    base.routeno += res1.routeno * m
                    m *= nroutes
                else:
                    base.cost += input.cost

            # Reduce the length of base (makes probably only sense in
            # the case self.cost is a callable, but it doesn't hurt...)
            base.sort()
            base = base[:nresults]
            base.routeno += n
            n += m

            # Add the cost for this step to `res`.  If `self.cost` is
            # a callable, we call it with the input for each routeno
            # as arguments.  Otherwise `self.cost` is the cost of this
            # mapping step.
            if callable(self.cost):
                for i, rno in enumerate(base.routeno):
                    inputs, _ = self.get_inputs(rno)
                    input_iris = [input.output_iri for input in inputs.values()]
                    owncost = self.cost(self.triplestore, input_iris, self.output_iri)
                    base.cost[i] += owncost
            else:
                owncost = self.cost
                base.cost += owncost

            result.extend(base.tolist())

        # Finally sort the results according to cost and return the
        # `nresults` rows with lowest cost.
        return sorted(result)[:nresults]

    def show(
        self,
        routeno: "Optional[int]" = None,
        name: "Optional[str]" = None,
        indent: int = 0,
    ) -> str:
        """Returns a string representation of the mapping routes to this step.

        Arguments:
            routeno: show given route.  The default is to show all routes.
            name: Name of the last mapping step (mainly for internal use).
            indent: How of blanks to prepend each line with (mainly for
                internal use).

        Returns:
            String representation of the mapping routes.
        """
        strings = []
        ind = " " * indent
        strings.append(ind + f'{name if name else "Step"}:')
        strings.append(
            ind + f"  steptype: " f"{self.steptype.name if self.steptype else None}"
        )
        strings.append(ind + f"  output_iri: {self.output_iri}")
        strings.append(ind + f"  output_unit: {self.output_unit}")
        strings.append(ind + f"  cost: {self.cost}")
        if routeno is None:
            strings.append(ind + "  routes:")
            for inputs in self.input_routes:
                t = "\n".join(
                    [
                        input_.show(name=name_, indent=indent + 6)
                        for name_, input_ in inputs.items()
                    ]
                )
                strings.append(ind + "    - " + t[indent + 6 :])
        else:
            strings.append(ind + "  inputs:")
            inputs, idx = self.get_inputs(routeno)
            t = "\n".join(
                [
                    input_.show(routeno=idx, name=name_, indent=indent + 6)
                    for name_, input_ in inputs.items()
                ]
            )
            strings.append(ind + "    - " + t[indent + 6 :])
        return "\n".join(strings)


def get_nroutes(inputs: "Inputs") -> int:
    """Help function returning the number of routes for an input dict.

    Arguments:
        inputs: Input dictionary.

    Returns:
        Number of routes in the `inputs` input dictionary.
    """
    nroutes = 1
    for input in inputs.values():
        if isinstance(input, MappingStep):
            nroutes *= input.number_of_routes()
    return nroutes


def get_values(
    inputs: "dict[str, Any]",
    routeno: int,
    quantity: "Type[Quantity]" = Quantity,
    magnitudes: bool = False,
) -> "dict[str, Any]":
    """Help function returning a dict mapping the input names to actual value
    of expected input unit.

    There exists `get_nroutes(inputs)` routes to populate `inputs`.
    `routeno` is the index of the specific route we will use to obtain the
    values.

    Arguments:
        inputs: Input dictionary.
        routeno: Route number index.
        quantity: A unit quantity class.
        magnitudes: Whether to only return the magnitude of the evaluated
            value (with no unit).

    Returns:
        A mapping between input names and values of expected input unit.
    """
    values = {}
    for k, v in inputs.items():
        if isinstance(v, MappingStep):
            value = v.eval(routeno=routeno, quantity=quantity)
            values[k] = (
                value.to(v.output_unit)
                if v.output_unit and isinstance(v, quantity)
                else value
            )
        elif isinstance(v, Value):
            values[k] = quantity(v.value, v.unit)
        else:
            raise TypeError(
                "Expected values in inputs to be either `MappingStep` or "
                "`Value` objects."
            )

        if magnitudes:
            values = {
                k: v.m if isinstance(v, quantity) else v for k, v in values.items()
            }

    return values


def emmo_mapper(triplestore: "Triplestore") -> "Dict[str, list]":
    """Finds all function definitions in `triplestore` based on EMMO.

    Return a dict mapping output IRIs to a list of

        (function_iri, [input_iris, ...])

    tuples.
    """
    Task = EMMO.EMMO_4299e344_a321_4ef2_a744_bacfcce80afc
    hasInput = EMMO.EMMO_36e69413_8c59_4799_946c_10b05d266e22
    hasOutput = EMMO.EMMO_c4bace1d_4db0_4cd3_87e9_18122bae2840

    d = defaultdict(list)
    for task in triplestore.subjects(RDF.type, Task):
        inputs = list(triplestore.objects(task, hasInput))
        for output in triplestore.objects(task, hasOutput):
            d[output].append((task, inputs))

    return d


def fno_mapper(triplestore: "Triplestore") -> "Dict[str, list]":
    """Finds all function definitions in `triplestore` based on the function
    ontololy (FNO).

    Arguments:
        triplestore: The triplestore to investigate.

    Returns:
        A mapping of output IRIs to a list of `(function_iri, [input_iris, ...])`
        tuples.
    """
    # pylint: disable=too-many-branches

    # Temporary dicts for fast lookup
    Dfirst = dict(triplestore.subject_objects(RDF.first))
    Drest = dict(triplestore.subject_objects(RDF.rest))
    Dexpects = defaultdict(list)
    Dreturns = defaultdict(list)
    for s, o in triplestore.subject_objects(FNO.expects):
        Dexpects[s].append(o)
    for s, o in triplestore.subject_objects(FNO.returns):
        Dreturns[s].append(o)

    d = defaultdict(list)
    for func, lst in Dreturns.items():
        input_iris = []
        for exp in Dexpects.get(func, ()):
            if exp in Dfirst:
                while exp in Dfirst:
                    input_iris.append(Dfirst[exp])
                    if exp not in Drest:
                        break
                    exp = Drest[exp]
            else:
                # Support also misuse of FNO, where fno:expects refers
                # directly to input individuals
                input_iris.append(exp)

        for ret in lst:
            if ret in Dfirst:
                while ret in Dfirst:
                    d[Dfirst[ret]].append((func, input_iris))
                    if ret not in Drest:
                        break
                    ret = Drest[ret]
            else:
                # Support also misuse of FNO, where fno:returns refers
                # directly to the returned individual
                d[ret].append((func, input_iris))

    return d


def mapping_routes(
    target: str,
    sources: "Dict[str, Value]",
    triplestore: "Triplestore",
    function_repo: "Optional[dict]" = None,
    function_mappers: "Sequence[Callable]" = (fno_mapper,),
    default_costs: "Tuple" = (
        ("function", 10.0),
        ("mapsTo", 2.0),
        ("instanceOf", 1.0),
        ("subClassOf", 1.0),
        ("value", 0.0),
    ),
    mapsTo: str = MAP.mapsTo,
    instanceOf: str = DM.instanceOf,
    subClassOf: str = RDFS.subClassOf,
    # description: str = DCTERMS.description,
    label: str = RDFS.label,
    hasUnit: str = DM.hasUnit,
    hasCost: str = DM.hasCost,  # TODO - add hasCost to the DM ontology
) -> Input:
    """Find routes of mappings from any source in `sources` to `target`.

    This implementation supports functions (using FnO) and subclass
    relations.  It also correctly handles transitivity of `mapsTo` and
    `subClassOf` relations.

    Arguments:
        target: IRI of the target in `triplestore`.
        sources: Dict mapping source IRIs to source values or a sequence
            of source IRIs (with no explicit values).
        triplestore: Triplestore instance.
            It is safe to pass a generator expression too.

    Additional arguments for fine-grained tuning:
        function_repo: Dict mapping function IRIs to corresponding Python
            function.  Default is to use `triplestore.function_repo`.
        function_mappers: Sequence of mapping functions that takes
            `triplestore` as argument and return a dict mapping output IRIs
            to a list of `(function_iri, [input_iris, ...])` tuples.
        default_costs: A dict providing default costs of different types
            of mapping steps ("function", "mapsTo", "instanceOf",
            "subclassOf", and "value").  These costs can be overridden with
            'hasCost' relations in the ontology.
        mapsTo: IRI of 'mapsTo' in `triplestore`.
        instanceOf: IRI of 'instanceOf' in `triplestore`.
        subClassOf: IRI of 'subClassOf' in `triples`.  Set it to None if
            subclasses should not be considered.
        label: IRI of 'label' in `triplestore`.  Used for naming function
            input parameters.  The default is to use rdfs:label.
        hasUnit: IRI of 'hasUnit' in `triples`.  Can be used to explicit
            specify the unit of a quantity.
        hasCost: IRI of 'hasCost' in `triples`.  Used for associating a
            user-defined cost or cost function with instantiation of a
            property.

    Returns:
        A MappingStep instance.  This is a root of a nested tree of
        MappingStep instances providing an (efficient) internal description
        of all possible mapping routes from `sources` to `target`.
    """
    # pylint: disable=too-many-arguments,too-many-locals,too-many-statements

    if target in sources:
        return Value(iri=target)

    if isinstance(sources, Sequence):
        sources = {iri: None for iri in sources}

    if function_repo is None:
        function_repo = triplestore.function_repo

    default_costs = dict(default_costs)

    # Create lookup tables for fast access to triplestore content
    soMaps = defaultdict(list)  # (s, mapsTo, o)     ==> soMaps[s]  -> [o, ..]
    osMaps = defaultdict(list)  # (o, mapsTo, s)     ==> osMaps[o]  -> [s, ..]
    osSubcl = defaultdict(list)  # (o, subClassOf, s) ==> osSubcl[o] -> [s, ..]
    soInst = {}  # (s, instanceOf, o) ==> soInst[s]  -> o
    osInst = defaultdict(list)  # (o, instanceOf, s) ==> osInst[o]  -> [s, ..]
    for s, o in triplestore.subject_objects(mapsTo):
        soMaps[s].append(o)
        osMaps[o].append(s)
    for s, o in triplestore.subject_objects(subClassOf):
        osSubcl[o].append(s)
    for s, o in triplestore.subject_objects(instanceOf):
        if s in soInst:
            raise InconsistentTriplesError(
                f"The same individual can only relate to one datamodel "
                f"property via {instanceOf} relations."
            )
        soInst[s] = o
        osInst[o].append(s)
    soName = dict(triplestore.subject_objects(label))
    soUnit = dict(triplestore.subject_objects(hasUnit))
    soCost = dict(triplestore.subject_objects(hasCost))

    def getcost(target, stepname):
        """Returns the cost assigned to IRI `target` for a mapping step
        of type `stepname`."""
        cost = soCost.get(target, default_costs[stepname])
        if cost is None:
            return None
        return (
            function_repo[cost] if cost in function_repo else float(parse_literal(cost))
        )

    def walk(target, visited, step):
        """Walk backward in rdf graph from `node` to sources."""
        if target in visited:
            return
        visited.add(target)

        def addnode(node, steptype, stepname):
            if node in visited:
                return
            step.steptype = steptype
            step.cost = getcost(target, stepname)
            if node in sources:
                value = Value(
                    value=sources[node],
                    unit=soUnit.get(node),
                    iri=node,
                    property_iri=soInst.get(node),
                    cost=getcost(node, "value"),
                )
                step.add_input(value, name=soName.get(node))
            else:
                prevstep = MappingStep(
                    output_iri=node,
                    output_unit=soUnit.get(node),
                    triplestore=triplestore,
                )
                step.add_input(prevstep, name=soName.get(node))
                walk(node, visited, prevstep)

        for node in osInst[target]:
            addnode(node, StepType.INV_INSTANCEOF, "instanceOf")

        for node in soMaps[target]:
            addnode(node, StepType.MAPSTO, "mapsTo")

        for node in osMaps[target]:
            addnode(node, StepType.INV_MAPSTO, "mapsTo")

        for node in osSubcl[target]:
            addnode(node, StepType.INV_SUBCLASSOF, "subClassOf")

        for fmap in function_mappers:
            for func, input_iris in fmap(triplestore)[target]:
                step.steptype = StepType.FUNCTION
                step.cost = getcost(func, "function")
                step.function = function_repo.get(func)
                step.join_mode = True
                for input_iri in input_iris:
                    step0 = MappingStep(
                        output_iri=input_iri,
                        output_unit=soUnit.get(input_iri),
                        triplestore=triplestore,
                    )
                    step.add_input(step0, name=soName.get(input_iri))
                    walk(input_iri, visited, step0)
                step.join_input()

    visited = set()
    step = MappingStep(
        output_iri=target,
        output_unit=soUnit.get(target),
        triplestore=triplestore,
    )
    if target in soInst:
        # It is only initially we want to follow instanceOf in forward
        # direction.  Later on we will only follow mapsTo and instanceOf in
        # backward direction.
        visited.add(target)  # do we really wan't this?  Yes, I think so...
        source = soInst[target]
        step.steptype = StepType.INSTANCEOF
        step.cost = getcost(source, "instanceOf")
        step0 = MappingStep(
            output_iri=source,
            output_unit=soUnit.get(source),
            triplestore=triplestore,
        )
        step.add_input(step0, name=soName.get(target))
        step = step0
        target = source
    if target not in soMaps:
        raise MissingRelationError(f'Missing "mapsTo" relation on: {target}')
    walk(target, visited, step)

    return step<|MERGE_RESOLUTION|>--- conflicted
+++ resolved
@@ -157,12 +157,8 @@
         function: "Optional[Callable]" = None,
         cost: "Union[float, Callable]" = 1.0,
         output_unit: "Optional[str]" = None,
-<<<<<<< HEAD
         triplestore: "Optional[Triplestore]" = None,
-    ):
-=======
     ) -> None:
->>>>>>> edfe9364
         self.output_iri = output_iri
         self.steptype = steptype
         self.function = function
