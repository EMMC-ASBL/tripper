"""Implements mappings between entities.

Units are currently handled with pint.Quantity.  The benefit of this
compared to explicit unit conversions, is that units will be handled
transparently by mapping functions, without any need to specify units
of input and output parameters.

Shapes are automatically handled by expressing non-scalar quantities
with numpy.

"""
# pylint: disable=invalid-name,redefined-builtin
from __future__ import annotations  # Support Python 3.7 (PEP 585)

from collections import defaultdict
from enum import Enum
from typing import TYPE_CHECKING, Sequence

import numpy as np
from pint import Quantity  # remove

from tripper import DM, EMMO, FNO, MAP, RDF, RDFS
from tripper.utils import parse_literal

if TYPE_CHECKING:  # pragma: no cover
<<<<<<< HEAD
    from typing import Any, Callable, Dict, List, Optional, Sequence, Tuple, Type, Union
=======
    from typing import Any, Callable, Dict, List, Optional, Tuple, Type, Union
>>>>>>> a676c267

    from tripper import Triplestore

    # Add some specialised types for convinience
    Input = Union["MappingStep", "Value"]
    Inputs = Dict[str, Input]


class MappingError(Exception):
    """Base class for mapping errors."""


class InsufficientMappingError(MappingError):
    """There are properties or dimensions that are not mapped."""


class AmbiguousMappingError(MappingError):
    """A property maps to more than one value."""


class InconsistentDimensionError(MappingError):
    """The size of a dimension is assigned to more than one value."""


class InconsistentTriplesError(MappingError):
    """Inconsistcy in RDF triples."""


class MissingRelationError(MappingError):
    """There are missing relations in RDF triples."""


class StepType(Enum):
    """Type of mapping step when going from the output to the inputs."""

    MAPSTO = 1
    INV_MAPSTO = -1
    INSTANCEOF = 2
    INV_INSTANCEOF = -2
    SUBCLASSOF = 3
    INV_SUBCLASSOF = -3
    FUNCTION = 4


class Value:
    """Represents the value of an instance property.

    Arguments:
        value: Property value.
        unit: Property unit.
        iri: IRI of ontological concept that this value is an instance of.
        property_iri: IRI of datamodel property that this value is an
            instance of.
        cost: Cost of accessing this value.
    """

    # pylint: disable=too-few-public-methods

    def __init__(
        self,
        value: "Any" = None,
        unit: "Optional[str]" = None,
        iri: "Optional[str]" = None,
        property_iri: "Optional[str]" = None,
        cost: "Union[float, Callable]" = 0.0,
    ):
        self.value = value
        self.unit = unit
        self.output_iri = iri
        self.property_iri = property_iri
        self.cost = cost

    def show(
        self,
        routeno: "Optional[int]" = None,
        name: "Optional[str]" = None,
        indent: int = 0,
    ) -> str:
        # pylint: disable=unused-argument
        """Returns a string representation of the Value.

        Arguments:
            routeno: Unused.  The argument exists for consistency with
                the corresponding method in Step.
            name: Name of value.
            indent: Indentation level.

        Returns:
            String representation of the value.

        """
        strings = []
        ind = " " * indent
        strings.append(ind + f'{name if name else "Value"}:')
        strings.append(ind + f"  iri: {self.output_iri}")
        strings.append(ind + f"  property_iri: {self.property_iri}")
        strings.append(ind + f"  unit: {self.unit}")
        strings.append(ind + f"  cost: {self.cost}")
        strings.append(ind + f"  value: {self.value}")
        return "\n".join(strings)


class MappingStep:
    """A step in a mapping route from a target to one or more sources.

    A mapping step corresponds to one or more RDF triples.  In the
    simple case of a `mo:mapsTo` or `rdfs:isSubclassOf` relation, it is
    only one triple.  For transformations that has several input and
    output, a set of triples are expected.

    Arguments:
        output_iri: IRI of the output concept.
        steptype: One of the step types from the StepType enum.
        function: Callable that evaluates the output from the input.
        cost: The cost related to this mapping step.  Should be either a
            float or a callable taking three arguments (`triplestore`,
            `input_iris` and `output_iri`) and return the cost as a float.
        output_unit: Output unit.
        triplestore: Triplestore instance containing the knowledge base
            that this mapping step was created from.

    The arguments can also be assigned as attributes.
    """

    # pylint: disable=too-many-instance-attributes

    def __init__(
        self,
        output_iri: "Optional[str]" = None,
        steptype: "Optional[StepType]" = None,
        function: "Optional[Callable]" = None,
        cost: "Union[float, Callable]" = 1.0,
        output_unit: "Optional[str]" = None,
        triplestore: "Optional[Triplestore]" = None,
    ) -> None:
        self.output_iri = output_iri
        self.steptype = steptype
        self.function = function
        self.cost = cost
        self.triplestore = triplestore
        self.output_unit = output_unit
        self.input_routes: "List[dict]" = []  # list of inputs dicts
        self.join_mode = False  # whether to join upcoming input
        self.joined_input: "Inputs" = {}

    def add_inputs(self, inputs: "Inputs") -> None:
        """Add input dict for an input route."""
        assert isinstance(inputs, dict)  # nosec B101
        self.input_routes.append(inputs)

    def add_input(self, input: "Input", name: "Optional[str]" = None) -> None:
        """Add an input (MappingStep or Value), where `name` is the name
        assigned to the argument.

        If the `join_mode` attribute is false, a new route is created with
        only one input.

        If the `join_mode` attribute is true, the input is remembered, but
        first added when join_input() is called.
        """
        assert isinstance(input, (MappingStep, Value))  # nosec B101
        argname = name if name else f"arg{len(self.joined_input)+1}"
        if self.join_mode:
            self.joined_input[argname] = input
        else:
            self.add_inputs({argname: input})

    def join_input(self) -> None:
        """Join all input added with add_input() since `join_mode` was set true.
        Resets `join_mode` to false."""
        if not self.join_mode:
            raise MappingError("Calling join_input() when join_mode is false.")
        self.join_mode = False
        self.add_inputs(self.joined_input)
        self.joined_input = {}

    def eval(
        self,
        routeno: "Optional[int]" = None,
        unit: "Optional[str]" = None,
        magnitude: bool = False,
        quantity: "Type[Quantity]" = Quantity,
    ) -> "Any":
        """Returns the evaluated value of given input route number.

        Arguments:
            routeno: The route number to evaluate.  If None (default)
                the route with the lowest cost is evalueated.
            unit: return the result in the given unit.
                Implies `magnitude=True`.
            magnitude: Whether to only return the magnitude of the evaluated
                value (with no unit).
            quantity: Quantity class to use for evaluation.  Defaults to pint.

        Returns:
            Evaluation result.
        """
        if routeno is None:
            ((_, routeno),) = self.lowest_costs(nresults=1)
        inputs, idx = self.get_inputs(routeno)
        values = get_values(inputs, idx, quantity=quantity)
        if self.function:
            value = self.function(**values)
        elif len(values) == 1:
            (value,) = values.values()
        else:
            raise TypeError(f"Expected inputs to be a single argument: {values}")

        if isinstance(value, quantity) and unit:
            return value.m_as(unit)
        if isinstance(value, quantity) and magnitude:
            return value.m
        return value

    def get_inputs(self, routeno: int) -> "Tuple[Inputs, int]":
        """Returns input and input index `(inputs, idx)` for route number
        `routeno`.

        Arguments:
            routeno: The route number to return inputs for.

        Returns:
            Inputs and difference between route number and number of routes for an
            input dictioary.
        """
        n = 0
        for inputs in self.input_routes:
            n0 = n
            n += get_nroutes(inputs)
            if n > routeno:
                return inputs, routeno - n0
        raise ValueError(f"routeno={routeno} exceeds number of routes")

    def get_input_iris(self, routeno: int) -> "Dict[str, Optional[str]]":
        """Returns a dict mapping input names to iris for the given route
        number.

        Arguments:
            routeno: The route number to return a mapping for.

        Returns:
            Mapping of input names to IRIs.

        """
        inputs, _ = self.get_inputs(routeno)
        return {
            k: v.output_iri if isinstance(v, MappingStep) else v.output_iri
            for k, v in inputs.items()
        }

    def number_of_routes(self) -> int:
        """Total number of routes to this mapping step.

        Returns:
            Total number of routes to this mapping step.
        """
        n = 0
        for inputs in self.input_routes:
            n += get_nroutes(inputs)
        return n

    def lowest_costs(self, nresults: int = 5) -> "List[Tuple[float, int]]":
        """Returns a list of `(cost, routeno)` tuples with up to the `nresult`
        lowest costs and their corresponding route numbers.

        Arguments:
            nresults: Number of results to return.

        Returns:
            A list of `(cost, routeno)` tuples.
        """
        result = []
        n = 0  # total number of routes

        # Loop over all toplevel routes leading into this mapping step
        for inputs in self.input_routes:

            # For each route, loop over all input arguments of this step
            # The number of permutations we must consider is the product
            # of the total number of routes to each input argument.
            #
            # We (potentially drastic) limit the possibilities by only
            # considering the `nresults` routes with lowest costs into
            # each argument.  This gives at maximum
            #
            #     nresults * number_of_input_arguments
            #
            # possibilities. We calculate the costs for all of them and
            # store them in an array with two columns: `cost` and `routeno`.
            # The `results` list is extended with the cost array
            # for each toplevel route leading into this step.
            base = np.rec.fromrecords([(0.0, 0)], names="cost,routeno", formats="f8,i8")
            m = 1
            for input in inputs.values():
                if isinstance(input, MappingStep):
                    nroutes = input.number_of_routes()
                    res = np.rec.fromrecords(
                        sorted(
                            input.lowest_costs(nresults=nresults),
                            key=lambda x: x[1],
                        ),
                        # [
                        #     row
                        #     for row in sorted(
                        #         input.lowest_costs(nresults=nresults),
                        #         key=lambda x: x[1],
                        #     )
                        # ],
                        dtype=base.dtype,
                    )
                    res1 = res.repeat(len(base))
                    base = np.tile(base, len(res))
                    base.cost += res1.cost
                    base.routeno += res1.routeno * m
                    m *= nroutes
                else:
                    base.cost += input.cost

            # Reduce the length of base (makes probably only sense in
            # the case self.cost is a callable, but it doesn't hurt...)
            base.sort()
            base = base[:nresults]
            base.routeno += n
            n += m

            # Add the cost for this step to `res`.  If `self.cost` is
            # a callable, we call it with the input for each routeno
            # as arguments.  Otherwise `self.cost` is the cost of this
            # mapping step.
            if callable(self.cost):
                for i, rno in enumerate(base.routeno):
                    inputs, _ = self.get_inputs(rno)
                    input_iris = [input.output_iri for input in inputs.values()]
                    owncost = self.cost(self.triplestore, input_iris, self.output_iri)
                    base.cost[i] += owncost
            else:
                owncost = self.cost
                base.cost += owncost

            result.extend(base.tolist())

        # Finally sort the results according to cost and return the
        # `nresults` rows with lowest cost.
        return sorted(result)[:nresults]

    def show(
        self,
        routeno: "Optional[int]" = None,
        name: "Optional[str]" = None,
        indent: int = 0,
    ) -> str:
        """Returns a string representation of the mapping routes to this step.

        Arguments:
            routeno: show given route.  The default is to show all routes.
            name: Name of the last mapping step (mainly for internal use).
            indent: How of blanks to prepend each line with (mainly for
                internal use).

        Returns:
            String representation of the mapping routes.
        """
        strings = []
        ind = " " * indent
        strings.append(ind + f'{name if name else "Step"}:')
        strings.append(
            ind + f"  steptype: " f"{self.steptype.name if self.steptype else None}"
        )
        strings.append(ind + f"  output_iri: {self.output_iri}")
        strings.append(ind + f"  output_unit: {self.output_unit}")
        strings.append(ind + f"  cost: {self.cost}")
        if routeno is None:
            strings.append(ind + "  routes:")
            for inputs in self.input_routes:
                t = "\n".join(
                    [
                        input_.show(name=name_, indent=indent + 6)
                        for name_, input_ in inputs.items()
                    ]
                )
                strings.append(ind + "    - " + t[indent + 6 :])
        else:
            strings.append(ind + "  inputs:")
            inputs, idx = self.get_inputs(routeno)
            t = "\n".join(
                [
                    input_.show(routeno=idx, name=name_, indent=indent + 6)
                    for name_, input_ in inputs.items()
                ]
            )
            strings.append(ind + "    - " + t[indent + 6 :])
        return "\n".join(strings)


def get_nroutes(inputs: "Inputs") -> int:
    """Help function returning the number of routes for an input dict.

    Arguments:
        inputs: Input dictionary.

    Returns:
        Number of routes in the `inputs` input dictionary.
    """
    nroutes = 1
    for input in inputs.values():
        if isinstance(input, MappingStep):
            nroutes *= input.number_of_routes()
    return nroutes


def get_values(
    inputs: "dict[str, Any]",
    routeno: int,
    quantity: "Type[Quantity]" = Quantity,
    magnitudes: bool = False,
) -> "dict[str, Any]":
    """Help function returning a dict mapping the input names to actual value
    of expected input unit.

    There exists `get_nroutes(inputs)` routes to populate `inputs`.
    `routeno` is the index of the specific route we will use to obtain the
    values.

    Arguments:
        inputs: Input dictionary.
        routeno: Route number index.
        quantity: A unit quantity class.
        magnitudes: Whether to only return the magnitude of the evaluated
            value (with no unit).

    Returns:
        A mapping between input names and values of expected input unit.
    """
    values = {}
    for k, v in inputs.items():
        if isinstance(v, MappingStep):
            value = v.eval(routeno=routeno, quantity=quantity)
            values[k] = (
                value.to(v.output_unit)
                if v.output_unit and isinstance(v, quantity)
                else value
            )
        elif isinstance(v, Value):
            values[k] = quantity(v.value, v.unit)
        else:
            raise TypeError(
                "Expected values in inputs to be either `MappingStep` or "
                "`Value` objects."
            )

        if magnitudes:
            values = {
                k: v.m if isinstance(v, quantity) else v for k, v in values.items()
            }

    return values


def emmo_mapper(triplestore: "Triplestore") -> "Dict[str, list]":
    """Finds all function definitions in `triplestore` based on EMMO.

    Return a dict mapping output IRIs to a list of

        (function_iri, [input_iris, ...])

    tuples.
    """
    Task = EMMO.EMMO_4299e344_a321_4ef2_a744_bacfcce80afc
    hasInput = EMMO.EMMO_36e69413_8c59_4799_946c_10b05d266e22
    hasOutput = EMMO.EMMO_c4bace1d_4db0_4cd3_87e9_18122bae2840

    d = defaultdict(list)
    for task in triplestore.subjects(RDF.type, Task):
        inputs = list(triplestore.objects(task, hasInput))
        for output in triplestore.objects(task, hasOutput):
            d[output].append((task, inputs))

    return d


def fno_mapper(triplestore: "Triplestore") -> "Dict[str, list]":
    """Finds all function definitions in `triplestore` based on the function
    ontololy (FNO).

    Arguments:
        triplestore: The triplestore to investigate.

    Returns:
        A mapping of output IRIs to a list of `(function_iri, [input_iris, ...])`
        tuples.
    """
    # pylint: disable=too-many-branches

    # Temporary dicts for fast lookup
    Dfirst = dict(triplestore.subject_objects(RDF.first))
    Drest = dict(triplestore.subject_objects(RDF.rest))
    Dexpects = defaultdict(list)
    Dreturns = defaultdict(list)
    for s, o in triplestore.subject_objects(FNO.expects):
        Dexpects[s].append(o)
    for s, o in triplestore.subject_objects(FNO.returns):
        Dreturns[s].append(o)

    d = defaultdict(list)
    for func, lst in Dreturns.items():
        input_iris = []
        for exp in Dexpects.get(func, ()):
            if exp in Dfirst:
                while exp in Dfirst:
                    input_iris.append(Dfirst[exp])
                    if exp not in Drest:
                        break
                    exp = Drest[exp]
            else:
                # Support also misuse of FNO, where fno:expects refers
                # directly to input individuals
                input_iris.append(exp)

        for ret in lst:
            if ret in Dfirst:
                while ret in Dfirst:
                    d[Dfirst[ret]].append((func, input_iris))
                    if ret not in Drest:
                        break
                    ret = Drest[ret]
            else:
                # Support also misuse of FNO, where fno:returns refers
                # directly to the returned individual
                d[ret].append((func, input_iris))

    return d


def mapping_routes(
    target: str,
    sources: "Dict[str, Value]",
    triplestore: "Triplestore",
<<<<<<< HEAD
    function_repo: "Any" = None,
    function_mappers: "Sequence[Callable]" = (emmo_mapper,),
=======
    function_repo: "Optional[dict]" = None,
    function_mappers: "Sequence[Callable]" = (fno_mapper,),
>>>>>>> a676c267
    default_costs: "Tuple" = (
        ("function", 10.0),
        ("mapsTo", 2.0),
        ("instanceOf", 1.0),
        ("subClassOf", 1.0),
        ("value", 0.0),
    ),
    value_class: "Optional[Type[Value]]" = None,
    mappingstep_class: "Optional[Type[MappingStep]]" = None,
    mapsTo: str = MAP.mapsTo,
    instanceOf: str = DM.instanceOf,
    subClassOf: str = RDFS.subClassOf,
    # description: str = DCTERMS.description,
    label: str = RDFS.label,
    hasUnit: str = DM.hasUnit,
    hasCost: str = DM.hasCost,  # TODO - add hasCost to the DM ontology
) -> Input:
    """Find routes of mappings from any source in `sources` to `target`.

    This implementation supports functions (using FnO) and subclass
    relations.  It also correctly handles transitivity of `mapsTo` and
    `subClassOf` relations.

    Arguments:
        target: IRI of the target in `triplestore`.
        sources: Dict mapping source IRIs to source values or a sequence
            of source IRIs (with no explicit values).
        triplestore: Triplestore instance.
            It is safe to pass a generator expression too.

    Additional arguments for fine-grained tuning:
        function_repo: Dict mapping function IRIs to corresponding Python
            function.  Default is to use `triplestore.function_repo`.
        function_mappers: Sequence of mapping functions that takes
            `triplestore` as argument and return a dict mapping output IRIs
            to a list of `(function_iri, [input_iris, ...])` tuples.
        default_costs: A dict providing default costs of different types
            of mapping steps ("function", "mapsTo", "instanceOf",
            "subclassOf", and "value").  These costs can be overridden with
            'hasCost' relations in the ontology.
        value_class: Optional `Value` subclass to use instead of `Value` when
            creating the returned mapping route.
        mappingstep_class: Optional `MappingStep` subclass to use instead of
            `MappingStep` when creating the returned mapping route.
        mapsTo: IRI of 'mapsTo' in `triplestore`.
        instanceOf: IRI of 'instanceOf' in `triplestore`.
        subClassOf: IRI of 'subClassOf' in `triples`.  Set it to None if
            subclasses should not be considered.
        label: IRI of 'label' in `triplestore`.  Used for naming function
            input parameters.  The default is to use rdfs:label.
        hasUnit: IRI of 'hasUnit' in `triples`.  Can be used to explicit
            specify the unit of a quantity.
        hasCost: IRI of 'hasCost' in `triples`.  Used for associating a
            user-defined cost or cost function with instantiation of a
            property.

    Returns:
        A MappingStep instance.  This is a root of a nested tree of
        MappingStep instances providing an (efficient) internal description
        of all possible mapping routes from `sources` to `target`.
    """
    # pylint: disable=too-many-arguments,too-many-locals,too-many-statements

    if target in sources:
        return Value(iri=target)

    if isinstance(sources, Sequence):
        sources = {iri: None for iri in sources}

    if function_repo is None:
        function_repo = triplestore.function_repo

    default_costs = dict(default_costs)

    if value_class is None:
        value_class = Value

    if mappingstep_class is None:
        mappingstep_class = MappingStep

    # Create lookup tables for fast access to triplestore content
    soMaps = defaultdict(list)  # (s, mapsTo, o)     ==> soMaps[s]  -> [o, ..]
    osMaps = defaultdict(list)  # (o, mapsTo, s)     ==> osMaps[o]  -> [s, ..]
    osSubcl = defaultdict(list)  # (o, subClassOf, s) ==> osSubcl[o] -> [s, ..]
    soInst = {}  # (s, instanceOf, o) ==> soInst[s]  -> o
    osInst = defaultdict(list)  # (o, instanceOf, s) ==> osInst[o]  -> [s, ..]
    for s, o in triplestore.subject_objects(mapsTo):
        soMaps[s].append(o)
        osMaps[o].append(s)
    for s, o in triplestore.subject_objects(subClassOf):
        osSubcl[o].append(s)
    for s, o in triplestore.subject_objects(instanceOf):
        if s in soInst:
            raise InconsistentTriplesError(
                f"The same individual can only relate to one datamodel "
                f"property via {instanceOf} relations."
            )
        soInst[s] = o
        osInst[o].append(s)
    soName = dict(triplestore.subject_objects(label))
    soUnit = dict(triplestore.subject_objects(hasUnit))
    soCost = dict(triplestore.subject_objects(hasCost))

    def getcost(target, stepname):
        """Returns the cost assigned to IRI `target` for a mapping step
        of type `stepname`."""
        cost = soCost.get(target, default_costs[stepname])
        if cost is None:
            return None
        return (
            function_repo[cost] if cost in function_repo else float(parse_literal(cost))
        )

    def walk(target, visited, step):
        """Walk backward in rdf graph from `node` to sources."""
        if target in visited:
            return
        visited.add(target)

        def addnode(node, steptype, stepname):
            if node in visited:
                return
            step.steptype = steptype
            step.cost = getcost(target, stepname)
            if node in sources:
                value = value_class(
                    value=sources[node],
                    unit=soUnit.get(node),
                    iri=node,
                    property_iri=soInst.get(node),
                    cost=getcost(node, "value"),
                )
                step.add_input(value, name=soName.get(node))
            else:
<<<<<<< HEAD
                prevstep = mappingstep_class(
                    output_iri=node,
                    output_unit=soUnit.get(node),
=======
                prevstep = MappingStep(
                    output_iri=node,
                    output_unit=soUnit.get(node),
                    triplestore=triplestore,
>>>>>>> a676c267
                )
                step.add_input(prevstep, name=soName.get(node))
                walk(node, visited, prevstep)

        for node in osInst[target]:
            addnode(node, StepType.INV_INSTANCEOF, "instanceOf")

        for node in soMaps[target]:
            addnode(node, StepType.MAPSTO, "mapsTo")

        for node in osMaps[target]:
            addnode(node, StepType.INV_MAPSTO, "mapsTo")

        for node in osSubcl[target]:
            addnode(node, StepType.INV_SUBCLASSOF, "subClassOf")

        for fmap in function_mappers:
            for func, input_iris in fmap(triplestore)[target]:
                step.steptype = StepType.FUNCTION
                step.cost = getcost(func, "function")
                step.function = function_repo.get(func)
                step.join_mode = True
                for input_iri in input_iris:
<<<<<<< HEAD
                    step0 = mappingstep_class(
                        output_iri=input_iri, output_unit=soUnit.get(input_iri)
=======
                    step0 = MappingStep(
                        output_iri=input_iri,
                        output_unit=soUnit.get(input_iri),
                        triplestore=triplestore,
>>>>>>> a676c267
                    )
                    step.add_input(step0, name=soName.get(input_iri))
                    walk(input_iri, visited, step0)
                step.join_input()

    visited = set()
<<<<<<< HEAD
    step = mappingstep_class(output_iri=target, output_unit=soUnit.get(target))
=======
    step = MappingStep(
        output_iri=target,
        output_unit=soUnit.get(target),
        triplestore=triplestore,
    )
>>>>>>> a676c267
    if target in soInst:
        # It is only initially we want to follow instanceOf in forward
        # direction.  Later on we will only follow mapsTo and instanceOf in
        # backward direction.
        visited.add(target)  # do we really wan't this?  Yes, I think so...
        source = soInst[target]
        step.steptype = StepType.INSTANCEOF
        step.cost = getcost(source, "instanceOf")
<<<<<<< HEAD
        step0 = mappingstep_class(output_iri=source, output_unit=soUnit.get(source))
=======
        step0 = MappingStep(
            output_iri=source,
            output_unit=soUnit.get(source),
            triplestore=triplestore,
        )
>>>>>>> a676c267
        step.add_input(step0, name=soName.get(target))
        step = step0
        target = source
    if target not in soMaps:
        raise MissingRelationError(f'Missing "mapsTo" relation on: {target}')
    walk(target, visited, step)

    return step<|MERGE_RESOLUTION|>--- conflicted
+++ resolved
@@ -23,11 +23,7 @@
 from tripper.utils import parse_literal
 
 if TYPE_CHECKING:  # pragma: no cover
-<<<<<<< HEAD
-    from typing import Any, Callable, Dict, List, Optional, Sequence, Tuple, Type, Union
-=======
     from typing import Any, Callable, Dict, List, Optional, Tuple, Type, Union
->>>>>>> a676c267
 
     from tripper import Triplestore
 
@@ -565,13 +561,8 @@
     target: str,
     sources: "Dict[str, Value]",
     triplestore: "Triplestore",
-<<<<<<< HEAD
-    function_repo: "Any" = None,
-    function_mappers: "Sequence[Callable]" = (emmo_mapper,),
-=======
     function_repo: "Optional[dict]" = None,
-    function_mappers: "Sequence[Callable]" = (fno_mapper,),
->>>>>>> a676c267
+    function_mappers: "Sequence[Callable]" = (emmo_mapper, fno_mapper),
     default_costs: "Tuple" = (
         ("function", 10.0),
         ("mapsTo", 2.0),
@@ -706,16 +697,10 @@
                 )
                 step.add_input(value, name=soName.get(node))
             else:
-<<<<<<< HEAD
                 prevstep = mappingstep_class(
                     output_iri=node,
                     output_unit=soUnit.get(node),
-=======
-                prevstep = MappingStep(
-                    output_iri=node,
-                    output_unit=soUnit.get(node),
                     triplestore=triplestore,
->>>>>>> a676c267
                 )
                 step.add_input(prevstep, name=soName.get(node))
                 walk(node, visited, prevstep)
@@ -739,30 +724,21 @@
                 step.function = function_repo.get(func)
                 step.join_mode = True
                 for input_iri in input_iris:
-<<<<<<< HEAD
                     step0 = mappingstep_class(
-                        output_iri=input_iri, output_unit=soUnit.get(input_iri)
-=======
-                    step0 = MappingStep(
                         output_iri=input_iri,
                         output_unit=soUnit.get(input_iri),
                         triplestore=triplestore,
->>>>>>> a676c267
                     )
                     step.add_input(step0, name=soName.get(input_iri))
                     walk(input_iri, visited, step0)
                 step.join_input()
 
     visited = set()
-<<<<<<< HEAD
-    step = mappingstep_class(output_iri=target, output_unit=soUnit.get(target))
-=======
-    step = MappingStep(
+    step = mappingstep_class(
         output_iri=target,
         output_unit=soUnit.get(target),
         triplestore=triplestore,
     )
->>>>>>> a676c267
     if target in soInst:
         # It is only initially we want to follow instanceOf in forward
         # direction.  Later on we will only follow mapsTo and instanceOf in
@@ -771,15 +747,11 @@
         source = soInst[target]
         step.steptype = StepType.INSTANCEOF
         step.cost = getcost(source, "instanceOf")
-<<<<<<< HEAD
-        step0 = mappingstep_class(output_iri=source, output_unit=soUnit.get(source))
-=======
-        step0 = MappingStep(
+        step0 = mappingstep_class(
             output_iri=source,
             output_unit=soUnit.get(source),
             triplestore=triplestore,
         )
->>>>>>> a676c267
         step.add_input(step0, name=soName.get(target))
         step = step0
         target = source
