"""Provides a simple representation of namespaces."""

import hashlib
import os
import pickle  # nosec
import sys
import warnings
from pathlib import Path
from typing import TYPE_CHECKING

from tripper.errors import (
    NamespaceError,
    NoSuchIRIError,
    UnusedArgumentWarning,
)

if TYPE_CHECKING:  # pragma: no cover
    from typing import Optional, Sequence, Union

    from tripper.triplestore import Triplestore


class Namespace:
    """Represent a namespace.

    Arguments:
        iri: IRI of namespace to represent.
        label_annotations: Sequence of label annotations. If given, check
            the underlying ontology during attribute access if the name
            correspond to a label. The label annotations should be ordered
            from highest to lowest precedense.
            If True is provided, `label_annotations` is set to
            ``(SKOS.prefLabel, RDF.label, SKOS.altLabel)``.
        check: Whether to check underlying ontology if the IRI exists during
            attribute access.  If true, NoSuchIRIError will be raised if the
            IRI does not exist in this namespace.
        reload: Whether to reload the ontology (which is needed when
            `label_annotations` or `check` are given) disregardless whether it
            has been cached locally.
        triplestore: Use this triplestore for label lookup and checking.
            Can be either a Triplestore object or an URL to load from.
            Defaults to `iri`.
        format: Format to use when loading from a triplestore.
<<<<<<< HEAD
=======
        cachemode: Deprecated. Use `reload` instead (with `cachemode=NO_CACHE`
            corresponding to `reload=True`).
        triplestore_url: Deprecated. Use the `triplestore` argument instead.
>>>>>>> 58e06d16
    """

    __slots__ = (
        "_iri",  # Ontology IRI
        "_label_annotations",  # Recognised annotations for labels
        "_check",  # Whether to check that IRIs exists
        "_iris",  # Dict mapping labels to IRIs
    )

    def __init__(
        self,
        iri: str,
        label_annotations: "Sequence" = (),
        check: bool = False,
        reload: "Optional[bool]" = None,
        triplestore: "Optional[Union[Triplestore, str]]" = None,
        format: "Optional[str]" = None,
<<<<<<< HEAD
    ):
        # pylint: disable=redefined-builtin
=======
        cachemode: int = -1,
        triplestore_url: "Optional[str]" = None,
    ):
        # pylint: disable=redefined-builtin
        if cachemode != -1:
            warnings.warn(
                "The `cachemode` argument of Triplestore.__init__() is "
                "deprecated.  Use `reload` instead (with `cachemode=NO_CACHE` "
                "corresponding to `reload=True`).\n\n"
                "Will be removed in v0.3.",
                DeprecationWarning,
                stacklevel=2,
            )
            if reload is None and cachemode == 0:
                reload = True

        if triplestore_url:
            warnings.warn(
                "The `triplestore_url` argument of Triplestore.__init__() is "
                "deprecated.  Use the `triplestore` argument instead (which "
                "now accepts a string argument with the URL).\n\n"
                "Will be removed in v0.3.",
                DeprecationWarning,
                stacklevel=2,
            )
            if triplestore is None:
                triplestore = triplestore_url

>>>>>>> 58e06d16
        if label_annotations is True:
            label_annotations = (SKOS.prefLabel, RDF.label, SKOS.altLabel)

        need_triplestore = bool(check or label_annotations)

        self._iri = str(iri)
        self._label_annotations = (
            tuple(label_annotations) if label_annotations else ()
        )
        self._check = bool(check)
        self._iris: "Optional[dict]" = {} if need_triplestore else None

        if need_triplestore:
            self._update_iris(triplestore, reload=reload, format=format)

    def _update_iris(self, triplestore=None, reload=False, format=None):
        """Update the internal cache from `triplestore`.

        If `reload` is true, reload regardless we have a local cache.
        """
        # pylint: disable=redefined-builtin

        # Import Triplestore here to avoid cyclic import
        from .triplestore import (  # pylint: disable=import-outside-toplevel,cyclic-import
            Triplestore,
        )
<<<<<<< HEAD

        if not reload and self._load_cache():
            return

        if triplestore is None:
            triplestore = self._iri

=======

        if not reload and self._load_cache():
            return

        if triplestore is None:
            triplestore = self._iri

>>>>>>> 58e06d16
        if isinstance(triplestore, (str, Path)):
            # Ignore UnusedArgumentWarning when creating triplestore
            with warnings.catch_warnings():
                warnings.simplefilter("ignore", category=UnusedArgumentWarning)
                ts = Triplestore("rdflib")
            ts.parse(triplestore, format=format)
        elif isinstance(triplestore, Triplestore):
            ts = triplestore
        elif not isinstance(triplestore, Triplestore):
            raise NamespaceError(
                "If given, `triplestore` argument must be either a URL "
                "(string), Path or a Triplestore object."
            )

        # Add (label, full_iri) pairs
        iri = self._iri.rstrip("/#")
        for label in reversed(self._label_annotations):
            self._iris.update(
                (getattr(o, "value", o), s)
                for s, o in ts.subject_objects(label)
                if s.startswith(iri)
            )

        # Add (name, full_iri) pairs
        self._iris.update(
            (s[len(self._iri) :], s)
            for s in ts.subjects()
            if s.startswith(iri)
        )

    def _get_cachefile(self) -> "Path":
        """Return path to cache file for this namespace."""
        name = self._iri.rstrip("#/").rsplit("/", 1)[-1]
        hashno = hashlib.shake_128(self._iri.encode()).hexdigest(5)
        return get_cachedir() / f"{name}-{hashno}.cache"

    def _save_cache(self):
        """Save current cache."""
        # pylint: disable=invalid-name
        cachefile = self._get_cachefile()
        if self._iris:
            with open(cachefile, "wb") as f:
                pickle.dump(self._iris, f)
<<<<<<< HEAD

    def _load_cache(self) -> bool:
        """Update cache with cache file.

        Returns true if there exists a cache file to load from.
        """
        # pylint: disable=invalid-name
        cachefile = self._get_cachefile()
        if self._iris is None:
            self._iris = {}
        if cachefile.exists():
            with open(cachefile, "rb") as f:
                self._iris.update(pickle.load(f))  # nosec
            return True
        return False

=======

    def _load_cache(self) -> bool:
        """Update cache with cache file.

        Returns true if there exists a cache file to load from.
        """
        # pylint: disable=invalid-name
        cachefile = self._get_cachefile()
        if self._iris is None:
            self._iris = {}
        if cachefile.exists():
            with open(cachefile, "rb") as f:
                self._iris.update(pickle.load(f))  # nosec
            return True
        return False

>>>>>>> 58e06d16
    def __getattr__(self, name):
        if self._iris and name in self._iris:
            return self._iris[name]
        if self._check:
            raise NoSuchIRIError(self._iri + name)
        return self._iri + name

    def __getitem__(self, key):
        return self.__getattr__(key)

    def __repr__(self):
        return f"Namespace('{self._iri}')"

    def __str__(self):
        return self._iri

    def __add__(self, other):
        return self._iri + str(other)

    def __hash__(self):
        return hash(self._iri)

    def __eq__(self, other):
        return self._iri == str(other)

    def __del__(self):
        if self._iris:
            self._save_cache()


def get_cachedir(create=True) -> Path:
    """Returns cross-platform path to tripper cache directory.

    If `create` is true, create the cache directory if it doesn't exists.

    The XDG_CACHE_HOME environment variable is used if it exists.
    """
    site_cachedir = os.getenv("XDG_CACHE_HOME")
    finaldir = None
    if not site_cachedir:
        if sys.platform.startswith("win32"):
            site_cachedir = Path.home() / "AppData" / "Local"
            finaldir = "Cache"
        elif sys.platform.startswith("darwin"):
            site_cachedir = Path.home() / "Library" / "Caches"
        else:  # Default to UNIX
            site_cachedir = Path.home() / ".cache"  # type: ignore
    cachedir = Path(site_cachedir) / "tripper"  # type: ignore
    if finaldir:
        cachedir /= finaldir

    if create:
        path = Path(cachedir.root)
        for part in cachedir.parts[1:]:
            path /= part
            if not path.exists():
                path.mkdir()

    return cachedir


# Pre-defined namespaces
XML = Namespace("http://www.w3.org/XML/1998/namespace")
RDF = Namespace("http://www.w3.org/1999/02/22-rdf-syntax-ns#")
RDFS = Namespace("http://www.w3.org/2000/01/rdf-schema#")
XSD = Namespace("http://www.w3.org/2001/XMLSchema#")
OWL = Namespace("http://www.w3.org/2002/07/owl#")
SKOS = Namespace("http://www.w3.org/2004/02/skos/core#")
DC = Namespace("http://purl.org/dc/elements/1.1/")
DCTERMS = Namespace("http://purl.org/dc/terms/")
FOAF = Namespace("http://xmlns.com/foaf/0.1/")
DOAP = Namespace("http://usefulinc.com/ns/doap#")
PROV = Namespace("http://www.w3.org/ns/prov#")
DCAT = Namespace("http://www.w3.org/ns/dcat#")
TIME = Namespace("http://www.w3.org/2006/time#")
FNO = Namespace("https://w3id.org/function/ontology#")

# EMMO = Namespace("http://w3id.org/emmo#")
# MAP = Namespace("http://w3id.org/domain-mappings#")
# DM = Namespace("http://w3id.org/datamodel#")
# OTEIO = Namespace("http://w3id.org/oteio#")
EMMO = Namespace("http://emmo.info/emmo#")
MAP = Namespace("http://emmo.info/domain-mappings#")
DM = Namespace("http://emmo.info/datamodel#")
OTEIO = Namespace("http://emmo.info/oteio#")<|MERGE_RESOLUTION|>--- conflicted
+++ resolved
@@ -41,12 +41,9 @@
             Can be either a Triplestore object or an URL to load from.
             Defaults to `iri`.
         format: Format to use when loading from a triplestore.
-<<<<<<< HEAD
-=======
         cachemode: Deprecated. Use `reload` instead (with `cachemode=NO_CACHE`
             corresponding to `reload=True`).
         triplestore_url: Deprecated. Use the `triplestore` argument instead.
->>>>>>> 58e06d16
     """
 
     __slots__ = (
@@ -64,10 +61,6 @@
         reload: "Optional[bool]" = None,
         triplestore: "Optional[Union[Triplestore, str]]" = None,
         format: "Optional[str]" = None,
-<<<<<<< HEAD
-    ):
-        # pylint: disable=redefined-builtin
-=======
         cachemode: int = -1,
         triplestore_url: "Optional[str]" = None,
     ):
@@ -96,7 +89,6 @@
             if triplestore is None:
                 triplestore = triplestore_url
 
->>>>>>> 58e06d16
         if label_annotations is True:
             label_annotations = (SKOS.prefLabel, RDF.label, SKOS.altLabel)
 
@@ -123,7 +115,6 @@
         from .triplestore import (  # pylint: disable=import-outside-toplevel,cyclic-import
             Triplestore,
         )
-<<<<<<< HEAD
 
         if not reload and self._load_cache():
             return
@@ -131,15 +122,6 @@
         if triplestore is None:
             triplestore = self._iri
 
-=======
-
-        if not reload and self._load_cache():
-            return
-
-        if triplestore is None:
-            triplestore = self._iri
-
->>>>>>> 58e06d16
         if isinstance(triplestore, (str, Path)):
             # Ignore UnusedArgumentWarning when creating triplestore
             with warnings.catch_warnings():
@@ -183,7 +165,6 @@
         if self._iris:
             with open(cachefile, "wb") as f:
                 pickle.dump(self._iris, f)
-<<<<<<< HEAD
 
     def _load_cache(self) -> bool:
         """Update cache with cache file.
@@ -200,24 +181,6 @@
             return True
         return False
 
-=======
-
-    def _load_cache(self) -> bool:
-        """Update cache with cache file.
-
-        Returns true if there exists a cache file to load from.
-        """
-        # pylint: disable=invalid-name
-        cachefile = self._get_cachefile()
-        if self._iris is None:
-            self._iris = {}
-        if cachefile.exists():
-            with open(cachefile, "rb") as f:
-                self._iris.update(pickle.load(f))  # nosec
-            return True
-        return False
-
->>>>>>> 58e06d16
     def __getattr__(self, name):
         if self._iris and name in self._iris:
             return self._iris[name]
