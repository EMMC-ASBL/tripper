"""A module encapsulating different triplestores using the strategy design
pattern.

See
https://raw.githubusercontent.com/EMMC-ASBL/tripper/master/README.md
for an introduction.

This module has no dependencies outside the standard library, but the
triplestore backends may have.

For developers: The usage of `s`, `p`, and `o` represent the different parts of an
RDF Triple: subject, predicate, and object.
"""
# pylint: disable=invalid-name,too-many-public-methods
from __future__ import annotations  # Support Python 3.7 (PEP 585)

import inspect
import re
import warnings
from collections.abc import Sequence
from importlib import import_module
from typing import TYPE_CHECKING

from tripper.errors import NamespaceError, TriplestoreError, UniquenessError
from tripper.literal import Literal
from tripper.namespace import DCTERMS, DM, FNO, MAP, OWL, RDF, RDFS, XML, XSD, Namespace
from tripper.utils import en, function_id, infer_iri, split_iri

if TYPE_CHECKING:  # pragma: no cover
    from collections.abc import Mapping
    from typing import Callable, Dict, Generator, List, Optional, Tuple, Union

    Triple = Tuple[Union[str, None], Union[str, None], Union[str, None]]


# Regular expression matching a prefixed IRI
_MATCH_PREFIXED_IRI = re.compile(r"^([a-z]+):([^/]{2}.*)$")


class Triplestore:
    """Provides a common frontend to a range of triplestore backends."""

    default_namespaces = {
        "xml": XML,
        "rdf": RDF,
        "rdfs": RDFS,
        "xsd": XSD,
        "owl": OWL,
        # "skos": SKOS,
        # "dc": DC,
        # "dcterms": DCTERMS,
        # "foaf": FOAF,
        # "doap": DOAP,
        # "fno": FNO,
        # "emmo": EMMO,
        # "map": MAP,
        # "dm": DM,
    }

    def __init__(
        self,
        backend: str,
        base_iri: "Optional[str]" = None,
        database: "Optional[str]" = None,
        **kwargs,
    ) -> None:
        """Initialise triplestore using the backend with the given name.

        Parameters:
            backend: Name of the backend module.
            base_iri: Base IRI used by the add_function() method when adding
<<<<<<< HEAD
                new triples.  May also be used by the backend.
=======
                new triples.
            database: Name of database to connect to (for backends that supports it).
>>>>>>> f51b6056
            kwargs: Keyword arguments passed to the backend's __init__()
                method.
        """
        module = import_module(
            backend if "." in backend else f"tripper.backends.{backend}"
        )
        cls = getattr(module, f"{backend.title()}Strategy")
        self.base_iri = base_iri
        self.namespaces: "Dict[str, Namespace]" = {}
        self.closed = False
        self.backend_name = backend
        self.backend = cls(base_iri=base_iri, database=database, **kwargs)
        # Keep functions in the triplestore for convienence even though
        # they usually do not belong to the triplestore per se.
        self.function_repo: "Dict[str, Union[float, Callable[[], float], None]]" = {}
        for prefix, namespace in self.default_namespaces.items():
            self.bind(prefix, namespace)

    # Methods implemented by backend
    # ------------------------------
    def triples(self, triple: "Triple") -> "Generator":
        """Returns a generator over matching triples.

        Arguments:
            triple: A `(s, p, o)` tuple where `s`, `p` and `o` should
                either be None (matching anything) or an exact IRI to
                match.
        """
        return self.backend.triples(triple)

    def add_triples(self, triples: "Sequence[Triple]"):
        """Add a sequence of triples.

        Arguments:
            triples: A sequence of `(s, p, o)` tuples to add to the
                triplestore.
        """
        self.backend.add_triples(triples)

    def remove(self, triple: "Triple"):
        """Remove all matching triples from the backend."""
        self.backend.remove(triple)

    # Methods optionally implemented by backend
    # -----------------------------------------
    def close(self):
        """Calls the backend close() method if it is implemented.
        Otherwise, this method has no effect.
        """
        # It should be ok to call close() regardless of whether the backend
        # implements this method or not.  Hence, don't call _check_method().
        if not self.closed and hasattr(self.backend, "close"):
            self.backend.close()
        self.closed = True

    def parse(
        self, source=None, format=None, **kwargs  # pylint: disable=redefined-builtin
    ):
        """Parse source and add the resulting triples to triplestore.

        Parameters:
            source: File-like object or file name.
            format: Needed if format can not be inferred from source.
            kwargs: Keyword arguments passed to the backend.
                The rdflib backend supports e.g. `location` (absolute
                or relative URL) and `data` (string containing the
                data to be parsed) arguments.
        """
        self._check_method("parse")
        self.backend.parse(source=source, format=format, **kwargs)

        if hasattr(self.backend, "namespaces"):
            for prefix, namespace in self.backend.namespaces().items():
                if prefix and prefix not in self.namespaces:
                    self.namespaces[prefix] = Namespace(namespace)

    def serialize(
        self,
        destination=None,
        format="turtle",  # pylint: disable=redefined-builtin
        **kwargs,
    ) -> "Union[None, str]":
        """Serialise triplestore.

        Parameters:
            destination: File name or object to write to.  If None, the
                serialisation is returned.
            format: Format to serialise as.  Supported formats, depends on
                the backend.
            kwargs: Passed to the backend serialize() method.

        Returns:
            Serialized string if `destination` is None.
        """
        self._check_method("serialize")
        return self.backend.serialize(destination=destination, format=format, **kwargs)

    def query(self, query_object, **kwargs) -> "List[Tuple[str, ...]]":
        """SPARQL query.

        Parameters:
            query_object: String with the SPARQL query.
            kwargs: Keyword arguments passed to the backend query() method.

        Returns:
            List of tuples of IRIs for each matching row.

        Note:
            This method is intended for SELECT queries. Use
            the update() method for INSERT and DELETE queries.
        """
        self._check_method("query")
        return self.backend.query(query_object=query_object, **kwargs)

    def update(self, update_object, **kwargs) -> None:
        """Update triplestore with SPARQL.

        Parameters:
            update_object: String with the SPARQL query.
            kwargs: Keyword arguments passed to the backend update() method.

        Note:
            This method is intended for INSERT and DELETE queries. Use
            the query() method for SELECT queries.
        """
        self._check_method("update")
        return self.backend.update(update_object=update_object, **kwargs)

    def bind(self, prefix: str, namespace: "Union[str, Namespace]", **kwargs):
        """Bind prefix to namespace and return the new Namespace object.

        The new Namespace is created with `namespace` as IRI.
        Keyword arguments are passed to the Namespace() constructor.

        If `namespace` is None, the corresponding prefix is removed.
        """
        if hasattr(self.backend, "bind"):
            self.backend.bind(prefix, namespace)

        if namespace is None:
            del self.namespaces[prefix]
            return None

        self.namespaces[prefix] = (
            namespace
            if isinstance(namespace, Namespace)
            else Namespace(namespace, **kwargs)
        )
        return self.namespaces[prefix]

    @classmethod
    def create_database(cls, backend: str, database: str, **kwargs):
        """Create a new database in backend.

        Parameters:
            backend: Name of backend.
            database: Name of the new database.
            kwargs: Keyword arguments passed to the backend
                create_database() method.

        Note:
            This is a class method, which operates on the backend
            triplestore without connecting to it.
        """
        cls._check_backend_method(backend, "create_database")
        backend_class = cls._get_backend(backend)
        return backend_class.create_database(database=database, **kwargs)

    @classmethod
    def remove_database(cls, backend: str, database: str, **kwargs):
        """Remove a database in backend.

        Parameters:
            backend: Name of backend.
            database: Name of the database to be removed.
            kwargs: Keyword arguments passed to the backend
                remove_database() method.

        Note:
            This is a class method, which operates on the backend
            triplestore without connecting to it.
        """
        cls._check_backend_method(backend, "remove_database")
        backend_class = cls._get_backend(backend)
        return backend_class.remove_database(database=database, **kwargs)

    @classmethod
    def list_databases(cls, backend: str, **kwargs):
        """For backends that supports multiple databases, list of all
        databases.

        Parameters:
            backend: Name of backend.
            kwargs: Keyword arguments passed to the backend
                list_databases() method.

        Note:
            This is a class method, which operates on the backend
            triplestore without connecting to it.
        """
        cls._check_backend_method(backend, "list_databases")
        backend_class = cls._get_backend(backend)
        return backend_class.list_databases(**kwargs)

    # Convenient methods
    # ------------------
    # These methods are modelled after rdflib and provide some convinient
    # interfaces to the triples(), add_triples() and remove() methods
    # implemented by all backends.

    @classmethod
    def _get_backend(cls, backend: str):
        """Returns the class implementing the given backend."""
        module = import_module(
            backend if "." in backend else f"tripper.backends.{backend}"
        )
        return getattr(module, f"{backend.title()}Strategy")

    @classmethod
    def _check_backend_method(cls, backend: str, name: str):
        """Checks that `backend` has a method called `name`.

        Raises NotImplementedError if it hasn't.
        """
        backend_class = cls._get_backend(backend)
        if not hasattr(backend_class, name):
            raise NotImplementedError(
                f'Triplestore backend {backend!r} do not implement a "{name}()" method.'
            )

    def _check_method(self, name):
        """Check that backend implements the given method."""
        self._check_backend_method(self.backend_name, name)

    def add(self, triple: "Triple"):
        """Add `triple` to triplestore."""
        self.add_triples([triple])

    def value(  # pylint: disable=redefined-builtin
        self, subject=None, predicate=None, object=None, default=None, any=False
    ):
        """Return the value for a pair of two criteria.

        Useful if one knows that there may only be one value.

        Parameters:
            subject, predicate, object: Triple to match.
            default: Value to return if no matches are found.
            any: If true, return any matching value, otherwise raise
                UniquenessError.
        """
        triple = self.triples((subject, predicate, object))
        try:
            value = next(triple)
        except StopIteration:
            return default

        if any:
            return value

        try:
            next(triple)
        except StopIteration:
            return value
        else:
            raise UniquenessError("More than one match")

    def subjects(
        self, predicate=None, object=None  # pylint: disable=redefined-builtin
    ):
        """Returns a generator of subjects for given predicate and object."""
        for s, _, _ in self.triples((None, predicate, object)):
            yield s

    def predicates(
        self, subject=None, object=None  # pylint: disable=redefined-builtin
    ):
        """Returns a generator of predicates for given subject and object."""
        for _, p, _ in self.triples((subject, None, object)):
            yield p

    def objects(self, subject=None, predicate=None):
        """Returns a generator of objects for given subject and predicate."""
        for _, _, o in self.triples((subject, predicate, None)):
            yield o

    def subject_predicates(self, object=None):  # pylint: disable=redefined-builtin
        """Returns a generator of (subject, predicate) tuples for given
        object."""
        for s, p, _ in self.triples((None, None, object)):
            yield s, p

    def subject_objects(self, predicate=None):
        """Returns a generator of (subject, object) tuples for given
        predicate."""
        for s, _, o in self.triples((None, predicate, None)):
            yield s, o

    def predicate_objects(self, subject=None):
        """Returns a generator of (predicate, object) tuples for given
        subject."""
        for _, p, o in self.triples((subject, None, None)):
            yield p, o

    def set(self, triple):
        """Convenience method to update the value of object.

        Removes any existing triples for subject and predicate before adding
        the given `triple`.
        """
        s, p, _ = triple
        self.remove((s, p, None))
        self.add(triple)

    def has(
        self, subject=None, predicate=None, object=None
    ):  # pylint: disable=redefined-builtin
        """Returns true if the triplestore has any triple matching
        the give subject, predicate and/or object."""
        triple = self.triples((subject, predicate, object))
        try:
            next(triple)
        except StopIteration:
            return False
        return True

    # Methods providing additional functionality
    # ------------------------------------------
    def expand_iri(self, iri: str):
        """Return the full IRI if `iri` is prefixed.  Otherwise `iri` is
        returned."""
        match = re.match(_MATCH_PREFIXED_IRI, iri)
        if match:
            prefix, name = match.groups()
            if prefix not in self.namespaces:
                raise NamespaceError(f"unknown namespace: {prefix}")
            return f"{self.namespaces[prefix]}{name}"
        return iri

    def prefix_iri(self, iri: str, require_prefixed: bool = False):
        """Return prefixed IRI.

        This is the reverse of expand_iri().

        If `require_prefixed` is true, a NamespaceError exception is raised
        if no prefix can be found.
        """
        if not re.match(_MATCH_PREFIXED_IRI, iri):
            for prefix, namespace in self.namespaces.items():
                if iri.startswith(str(namespace)):
                    return f"{prefix}:{iri[len(str(namespace)):]}"
            if require_prefixed:
                raise NamespaceError(f"No prefix defined for IRI: {iri}")
        return iri

    def add_mapsTo(
        self,
        target: str,
        source: str,
        property_name: "Optional[str]" = None,
        cost: "Optional[Union[float, Callable]]" = None,
        target_cost: bool = True,
    ):
        """Add 'mapsTo' relation to triplestore.

        Parameters:
            target: IRI of target ontological concept.
            source: Source IRI (or entity object).
            property_name: Name of property if `source` is an entity or
                an entity IRI.
            cost: User-defined cost of following this mapping relation
                represented as a float.  It may be given either as a
                float or as a callable taking the value of the mapped
                quantity as input and returning the cost as a float.
            target_cost: Whether the cost is assigned to mapping steps
                that have `target` as output.
        """
        self.bind("map", MAP)

        if not property_name and not isinstance(source, str):
            raise TriplestoreError(
                "`property_name` is required when `target` is not a string."
            )

        target = self.expand_iri(target)
        source = self.expand_iri(infer_iri(source))
        if property_name:
            self.add((f"{source}#{property_name}", MAP.mapsTo, target))
        else:
            self.add((source, MAP.mapsTo, target))
        if cost is not None:
            dest = target if target_cost else source
            self._add_cost(cost, dest)

    def add_function(
        self,
        func: "Union[Callable, str]",
        expects: "Union[str, Sequence, Mapping]" = (),
        returns: "Union[str, Sequence]" = (),
        base_iri: "Optional[str]" = None,
        standard: str = "fno",
        cost: "Optional[Union[float, Callable]]" = None,
    ):
        """Inspect function and add triples describing it to the triplestore.

        Parameters:
            func: Function to describe.  Should either be a callable or a
                string with a unique function IRI.
            expects: Sequence of IRIs to ontological concepts corresponding
                to positional arguments of `func`.  May also be given as a
                dict mapping argument names to corresponding ontological IRIs.
            returns: IRI of return value.  May also be given as a sequence
                of IRIs, if multiple values are returned.
            base_iri: Base of the IRI representing the function in the
                knowledge base.  Defaults to the base IRI of the triplestore.
            standard: Name of ontology to use when describing the function.
                Defaults to the Function Ontology (FnO).
            cost: User-defined cost of following this mapping relation
                represented as a float.  It may be given either as a
                float or as a callable taking the same arguments as `func`
                returning the cost as a float.

        Returns:
            func_iri: IRI of the added function.
        """
        if isinstance(expects, str):
            expects = [expects]
        if isinstance(returns, str):
            returns = [returns]

        method = getattr(self, f"_add_function_{standard}")
        func_iri = method(func, expects, returns, base_iri)
        self.function_repo[func_iri] = func if callable(func) else None
        if cost is not None:
            self._add_cost(cost, func_iri)

        return func_iri

    def _add_cost(self, cost: "Union[float, Callable[[], float]]", dest_iri):
        """Help function that adds `cost` to destination IRI `dest_iri`.

        `cost` should be either a float or a Callable returning a float.

        If `cost` is a callable it is just referred to with a literal
        id and is not ontologically described as a function.  The
        expected input arguments depends on the context, which is why
        this function is not part of the public API.  Use the add_mapsTo()
        and add_function() methods instead.
        """
        if self.has(dest_iri, DM.hasCost):
            warnings.warn(f"A cost is already assigned to IRI: {dest_iri}")
        elif callable(cost):
            cost_id = f"cost_function{function_id(cost)}"
            self.add((dest_iri, DM.hasCost, Literal(cost_id)))
            self.function_repo[cost_id] = cost
        else:
            self.add((dest_iri, DM.hasCost, Literal(cost)))

    def _add_function_fno(self, func, expects, returns, base_iri):
        """Implementing add_function() for FnO."""
        self.bind("fno", FNO)
        self.bind("dcterms", DCTERMS)
        self.bind("map", MAP)

        if base_iri is None:
            base_iri = self.base_iri if self.base_iri else ":"

        if callable(func):
            fid = function_id(func)  # Function id
            func_iri = f"{base_iri}{func.__name__}_{fid}"
            doc_string = inspect.getdoc(func)
            parlist = f"_:{func.__name__}{fid}_parlist"
            outlist = f"_:{func.__name__}{fid}_outlist"
            if isinstance(expects, Sequence):
                pars = list(zip(expects, inspect.signature(func).parameters))
            else:
                pars = [
                    (expects[par], par) for par in inspect.signature(func).parameters
                ]
        elif isinstance(func, str):
            func_iri = func
            doc_string = ""
            parlist = f"_:{func_iri}_parlist"
            outlist = f"_:{func_iri}_outlist"
            pariris = expects if isinstance(expects, Sequence) else expects.values()
            parnames = [split_iri(pariri)[1] for pariri in pariris]
            pars = list(zip(pariris, parnames))
        else:
            raise TypeError("`func` should be either a callable or an IRI")

        self.add((func_iri, RDF.type, FNO.Function))
        self.add((func_iri, FNO.expects, parlist))
        self.add((func_iri, FNO.returns, outlist))
        if doc_string:
            self.add((func_iri, DCTERMS.description, en(doc_string)))

        lst = parlist
        for i, (iri, parname) in enumerate(pars):
            lst_next = f"{parlist}{i+2}" if i < len(pars) - 1 else RDF.nil
            par = f"{func_iri}_parameter{i+1}_{parname}"
            self.add((par, RDF.type, FNO.Parameter))
            self.add((par, RDFS.label, en(parname)))
            self.add((par, MAP.mapsTo, iri))
            self.add((lst, RDF.first, par))
            self.add((lst, RDF.rest, lst_next))
            lst = lst_next

        lst = outlist
        for i, iri in enumerate(returns):
            lst_next = f"{outlist}{i+2}" if i < len(returns) - 1 else RDF.nil
            val = f"{func_iri}_output{i+1}"
            self.add((val, RDF.type, FNO.Output))
            self.add((val, MAP.mapsTo, iri))
            self.add((lst, RDF.first, val))
            self.add((lst, RDF.rest, lst_next))
            lst = lst_next

        return func_iri<|MERGE_RESOLUTION|>--- conflicted
+++ resolved
@@ -69,12 +69,8 @@
         Parameters:
             backend: Name of the backend module.
             base_iri: Base IRI used by the add_function() method when adding
-<<<<<<< HEAD
-                new triples.  May also be used by the backend.
-=======
-                new triples.
+                new triples. May also be used by the backend.
             database: Name of database to connect to (for backends that supports it).
->>>>>>> f51b6056
             kwargs: Keyword arguments passed to the backend's __init__()
                 method.
         """
