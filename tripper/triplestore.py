"""A module encapsulating different triplestores using the strategy design
pattern.

See
https://raw.githubusercontent.com/EMMC-ASBL/OntoFlow/master/triplestore/README.md
for an introduction.

This module has no dependencies outside the standard library, but the
triplestore backends may have.
<<<<<<< HEAD
=======

For developers: The usage of `s`, `p`, and `o` represent the different parts of an
RDF Triple: subject, predicate, and object.
>>>>>>> 8ef8b4e4
"""
from __future__ import annotations  # Support Python 3.7 (PEP 585)

import hashlib
import inspect
import re
import warnings
from collections.abc import Sequence
from datetime import datetime
from importlib import import_module
from typing import TYPE_CHECKING

if TYPE_CHECKING:  # pragma: no cover
    from collections.abc import Mapping
    from typing import Any, Callable, Dict, Generator, Tuple, Union

    Triple = Tuple[Union[str, None], Union[str, None], Union[str, None]]


# Regular expression matching a prefixed IRI
_MATCH_PREFIXED_IRI = re.compile(r"^([a-z]+):([^/]{2}.*)$")


class TriplestoreError(Exception):
    """Base exception for triplestore errors."""


class UniquenessError(TriplestoreError):
    """More than one matching triple."""


class NamespaceError(TriplestoreError):
    """Namespace error."""


class NoSuchIRIError(NamespaceError):
    """Namespace has no such IRI."""


class Namespace:
    """Represent a namespace.

    Arguments:
        iri: IRI of namespace to represent.
        label_annotations: Sequence of label annotations. If given, check
            the underlying ontology during attribute access if the name
            correspond to a label. The label annotations should be ordered
            from highest to lowest precedense.
            If True is provided, `label_annotations` is set to
            ``(SKOS.prefLabel, RDF.label, SKOS.altLabel)``.
        check: Whether to check underlying ontology if the IRI exists during
            attribute access.  If true, NoSuchIRIError will be raised if the
            IRI does not exist in this namespace.
        cachemode: Should be one of:
              - Namespace.NO_CACHE: Turn off caching.
              - Namespace.USE_CACHE: Cache attributes as they are looked up.
              - Namespace.ONLY_CACHE: Cache all names at initialisation time.
                Do not access the triplestore after that.
            Default is `NO_CACHE` if neither `label_annotations` or `check`
            is given, otherwise `USE_CACHE`.
        triplestore: Use this triplestore for label lookup and checking.
            If not given, and either `label_annotations` or `check` are
            enabled, a new rdflib triplestore will be created.
        triplestore_url: Alternative URL to use for loading the underlying
            ontology if `triplestore` is not given.  Defaults to `iri`.
    """

    NO_CACHE = 0
    USE_CACHE = 1
    ONLY_CACHE = 2

    __slots__ = (
        "_iri",
        "_label_annotations",
        "_check",
        "_cache",
        "_triplestore",
    )

    def __init__(
        self,
        iri,
        label_annotations=(),
        check=False,
        cachemode=-1,
        triplestore=None,
        triplestore_url=None,
    ):
        if label_annotations is True:
            label_annotations = (SKOS.prefLabel, RDF.label, SKOS.altLabel)

        self._iri = str(iri)
        self._label_annotations = tuple(label_annotations)
        self._check = bool(check)

        need_triplestore = bool(check or label_annotations)
        if cachemode == -1:
            cachemode = Namespace.ONLY_CACHE if need_triplestore else Namespace.NO_CACHE

        if need_triplestore and triplestore is None:
            url = triplestore_url if triplestore_url else iri
            triplestore = Triplestore("rdflib", base_iri=iri)
            triplestore.parse(url)

        self._cache = {} if cachemode != Namespace.NO_CACHE else None
        #
        # FIXME:
        # Change this to only assigning the triplestore if cachemode is
        # ONLY_CACHE when we figure out a good way to pre-populate the
        # cache with IRIs from the triplestore.
        #
        # self._triplestore = (
        #    triplestore if cachemode != Namespace.ONLY_CACHE else None
        # )
        self._triplestore = triplestore if need_triplestore else None

        if cachemode != Namespace.NO_CACHE:
            self._update_cache(triplestore)

    def _update_cache(self, triplestore=None):
        """Update the internal cache from `triplestore`."""
        if not triplestore:
            triplestore = self._triplestore
        if not triplestore:
            raise NamespaceError("`triplestore` argument needed for updating the cache")
        if self._cache is None:
            self._cache = {}

        # Add (label, full_iri) pairs to cache
        for label in reversed(self._label_annotations):
            self._cache.update(
                (o, s)
<<<<<<< HEAD
                for s, o in triplestore.subject_objects(la)
=======
                for s, o in triplestore.subject_objects(label)
>>>>>>> 8ef8b4e4
                if s.startswith(self._iri)
            )

        # Add (name, full_iri) pairs to cache
        # Currently we only check concepts that defines RDFS.isDefinedBy
        # relations.
        # Is there an efficient way to loop over all IRIs in this namespace?
        self._cache.update(
<<<<<<< HEAD
            (s[n:], s)
=======
            (s[len(self._iri) :], s)
>>>>>>> 8ef8b4e4
            for s in triplestore.subjects(RDFS.isDefinedBy, self._iri)
            if s.startswith(self._iri)
        )

    def __getattr__(self, name):
        if self._cache and name in self._cache:
            return self._cache[name]

        if self._triplestore:

            # Check if ``iri = self._iri + name`` is in the triplestore.
            # If so, add it to the cache.
            # We only need to check that generator returned by
            # `self._triplestore.predicate_objects(iri)` is non-empty.
            iri = self._iri + name
            predicate_object = self._triplestore.predicate_objects(iri)
            try:
                predicate_object.__next__()
            except StopIteration:
                pass
            else:
                if self._cache is not None:
                    self._cache[name] = iri
                return iri

            # Check for label annotations matching `name`.
            for label in self._label_annotations:
                for s, o in self._triplestore.subject_objects(label):
                    if o == name and s.startswith(self._iri):
                        if self._cache is not None:
                            self._cache[name] = s
                        return s

        if self._check:
            raise NoSuchIRIError(self._iri + name)
        return self._iri + name

    def __getitem__(self, key):
        return self.__getattr__(key)

    def __repr__(self):
        return f"Namespace({self._iri})"

    def __str__(self):
        return self._iri

    def __add__(self, other):
        return self._iri + str(other)


# Pre-defined namespaces
XML = Namespace("http://www.w3.org/XML/1998/namespace")
RDF = Namespace("http://www.w3.org/1999/02/22-rdf-syntax-ns#")
RDFS = Namespace("http://www.w3.org/2000/01/rdf-schema#")
XSD = Namespace("http://www.w3.org/2001/XMLSchema#")
OWL = Namespace("http://www.w3.org/2002/07/owl#")
SKOS = Namespace("http://www.w3.org/2004/02/skos/core#")
DC = Namespace("http://purl.org/dc/elements/1.1/")
DCTERMS = Namespace("http://purl.org/dc/terms/")
FOAF = Namespace("http://xmlns.com/foaf/0.1/")
DOAP = Namespace("http://usefulinc.com/ns/doap#")
PROV = Namespace("http://www.w3.org/ns/prov#")
DCAT = Namespace("http://www.w3.org/ns/dcat#")
TIME = Namespace("http://www.w3.org/2006/time#")
FNO = Namespace("https://w3id.org/function/ontology#")

EMMO = Namespace("http://emmo.info/emmo#")
MAP = Namespace("http://emmo.info/domain-mappings#")
DM = Namespace("http://emmo.info/datamodel#")


class Literal(str):
    """A literal RDF value."""

<<<<<<< HEAD
=======
    lang: str
    datatype: "Any"

>>>>>>> 8ef8b4e4
    def __new__(cls, value, lang=None, datatype=None):
        string = super().__new__(cls, value)
        if lang:
            if datatype:
<<<<<<< HEAD
                raise TypeError(
                    "A literal can only have one of `lang` or " "`datatype`."
                )
=======
                raise TypeError("A literal can only have one of `lang` or `datatype`.")
>>>>>>> 8ef8b4e4
            string.lang = str(lang)
            string.datatype = None
        else:
            string.lang = None
            if datatype:
                string.datatype = {
                    str: XSD.string,
                    bool: XSD.boolean,
                    int: XSD.integer,
                    float: XSD.double,
                    bytes: XSD.hexBinary,
                    bytearray: XSD.hexBinary,
                    datetime: XSD.dateTime,
                }.get(datatype, datatype)
            elif isinstance(value, str):
                string.datatype = None
            elif isinstance(value, bool):
                string.datatype = XSD.boolean
            elif isinstance(value, int):
                string.datatype = XSD.integer
            elif isinstance(value, float):
                string.datatype = XSD.double
            elif isinstance(value, (bytes, bytearray)):
                string = value.hex()
                string.datatype = XSD.hexBinary
            elif isinstance(value, datetime):
                string.datatype = XSD.dateTime
                # TODO:
                #   - XSD.base64Binary
                #   - XSD.byte, XSD.unsignedByte
            else:
                string.datatype = None
        return string

    def __repr__(self):
        lang = f", lang='{self.lang}'" if self.lang else ""
        datatype = f", datatype='{self.datatype}'" if self.datatype else ""
        return f"Literal('{self}'{lang}{datatype})"

    value = property(
        fget=lambda self: self.to_python(),
        doc="Appropriate python datatype derived from this RDF literal.",
    )

    def to_python(self):
        """Returns an appropriate python datatype derived from this RDF
        literal."""
        value = str(self)

        if self.datatype == XSD.boolean:
<<<<<<< HEAD
            v = bool(self)
=======
            value = bool(self)
>>>>>>> 8ef8b4e4
        elif self.datatype in (
            XSD.integer,
            XSD.int,
            XSD.short,
            XSD.long,
            XSD.nonPositiveInteger,
            XSD.negativeInteger,
            XSD.nonNegativeInteger,
            XSD.unsignedInt,
            XSD.unsignedShort,
            XSD.unsignedLong,
            XSD.byte,
            XSD.unsignedByte,
        ):
<<<<<<< HEAD
            v = int(self)
=======
            value = int(self)
>>>>>>> 8ef8b4e4
        elif self.datatype in (
            XSD.double,
            XSD.decimal,
            XSD.dataTimeStamp,
            OWL.real,
            OWL.rational,
        ):
<<<<<<< HEAD
            v = float(self)
=======
            value = float(self)
>>>>>>> 8ef8b4e4
        elif self.datatype == XSD.hexBinary:
            value = self.encode()
        elif self.datatype == XSD.dateTime:
            value = datetime.fromisoformat(self)
        elif self.datatype and self.datatype not in (
            RDF.PlainLiteral,
            RDF.XMLLiteral,
            RDFS.Literal,
            XSD.anyURI,
            XSD.language,
            XSD.Name,
            XSD.NMName,
            XSD.normalizedString,
            XSD.string,
            XSD.token,
            XSD.NMTOKEN,
        ):
            warnings.warn(f"unknown datatype: {self.datatype} - assuming string")
<<<<<<< HEAD
        return v
=======
        return value
>>>>>>> 8ef8b4e4

    def n3(self):  # pylint: disable=invalid-name
        """Returns a representation in n3 format."""
        if self.lang:
            return f'"{self}"@{self.lang}'
        if self.datatype:
            return f'"{self}"^^{self.datatype}'
        return f'"{self}"'


def en(value):  # pylint: disable=invalid-name
    """Convenience function that returns value as a plain english literal.

    Equivalent to``Literal(value, lang="en")``.
    """
    return Literal(value, lang="en")


class Triplestore:
    """Provides a common frontend to a range of triplestore backends."""

    default_namespaces = {
        "xml": XML,
        "rdf": RDF,
        "rdfs": RDFS,
        "xsd": XSD,
        "owl": OWL,
        # "skos": SKOS,
        # "dc": DC,
        # "dcterms": DCTERMS,
        # "foaf": FOAF,
        # "doap": DOAP,
        # "fno": FNO,
        # "emmo": EMMO,
        # "map": MAP,
        # "dm": DM,
    }

    def __init__(self, backend: str, base_iri: str = None, **kwargs):
        """Initialise triplestore using the backend with the given name.

        Parameters:
            backend: Name of the backend module.
            base_iri: Base IRI used by the add_function() method when adding
                new triples.
            kwargs: Keyword arguments passed to the backend's __init__()
                method.
        """
        module = import_module(
<<<<<<< HEAD
            backend if "." in backend else "tripper.backends." + backend
        )
        cls = getattr(module, backend.title() + "Strategy")
        self.base_iri = base_iri
        self.namespaces = {}
        self.closed = False
=======
            backend if "." in backend else f"tripper.backends.{backend}"
        )
        cls = getattr(module, backend.title() + "Strategy")
        self.base_iri = base_iri
        self.namespaces: "Dict[str, Namespace]" = {}
>>>>>>> 8ef8b4e4
        self.backend_name = backend
        self.backend = cls(base_iri=base_iri, **kwargs)
        # Keep functions in the triplestore for convienence even though
        # they usually do not belong to the triplestore per se.
        self.function_repo: "Dict[str, Union[float, Callable[[], float]]]" = {}
        for prefix, namespace in self.default_namespaces.items():
            self.bind(prefix, namespace)

    # Methods implemented by backend
    # ------------------------------
    def triples(self, triple: "Triple") -> "Generator":
        """Returns a generator over matching triples."""
        return self.backend.triples(triple)

    def add_triples(self, triples: "Sequence[Triple]"):
        """Add a sequence of triples."""
        self.backend.add_triples(triples)

    def remove(self, triple: "Triple"):
        """Remove all matching triples from the backend."""
        self.backend.remove(triple)

    # Methods optionally implemented by backend
    # -----------------------------------------
<<<<<<< HEAD
    def close(self):
        """Calls the backend close() method if it is implemented.
        Otherwise, this method has no effect.
        """
        # It should be ok to call close() regardless of whether the backend
        # implements this method or not.  Hence, don't call _check_method().
        if not self.closed and hasattr(self.backend, "close"):
            self.backend.close()
        self.closed = True

    def parse(self, source=None, format=None, **kwargs):
=======
    def parse(
        self, source=None, format=None, **kwargs  # pylint: disable=redefined-builtin
    ):
>>>>>>> 8ef8b4e4
        """Parse source and add the resulting triples to triplestore.

        Parameters:
            source: File-like object or file name.
            format: Needed if format can not be inferred from source.
            kwargs: Keyword arguments passed to the backend.
                The rdflib backend supports e.g. `location` (absolute
                or relative URL) and `data` (string containing the
                data to be parsed) arguments.
        """
        self._check_method("parse")
        self.backend.parse(source=source, format=format, **kwargs)

        if hasattr(self.backend, "namespaces"):
            for prefix, namespace in self.backend.namespaces().items():
                if prefix and prefix not in self.namespaces:
                    self.namespaces[prefix] = Namespace(namespace)

    def serialize(
        self,
        destination=None,
        format="turtle",  # pylint: disable=redefined-builtin
        **kwargs,
    ) -> "Union[None, str]":
        """Serialise triplestore.

        Parameters:
            destination: File name or object to write to.  If None, the
                serialisation is returned.
            format: Format to serialise as.  Supported formats, depends on
                the backend.
            kwargs: Passed to the backend serialize() method.

        Returns:
            Serialized string if `destination` is None.
        """
        self._check_method("serialize")
        return self.backend.serialize(destination=destination, format=format, **kwargs)

    def query(self, query_object, **kwargs):
        """SPARQL query."""
        self._check_method("query")
        return self.backend.query(query_object=query_object, **kwargs)

    def update(self, update_object, **kwargs):
        """Update triplestore with SPARQL."""
        self._check_method("update")
        return self.backend.update(update_object=update_object, **kwargs)

    def bind(self, prefix: str, namespace: "Union[str, Namespace]", **kwargs):
        """Bind prefix to namespace and return the new Namespace object.

        The new Namespace is created with `namespace` as IRI.
        Keyword arguments are passed to the Namespace() constructor.

        If `namespace` is None, the corresponding prefix is removed.
        """
<<<<<<< HEAD
        if namespace is None:
            del self.namespaces[prefix]
            ns = None
        else:
            ns = (
                namespace
                if isinstance(namespace, Namespace)
                else Namespace(namespace, **kwargs)
            )
            self.namespaces[prefix] = ns

=======
>>>>>>> 8ef8b4e4
        if hasattr(self.backend, "bind"):
            self.backend.bind(prefix, namespace)

        if namespace is None:
            del self.namespaces[prefix]
            return None

        self.namespaces[prefix] = (
            namespace
            if isinstance(namespace, Namespace)
            else Namespace(namespace, **kwargs)
        )
        return self.namespaces[prefix]

    # Convenient methods
    # ------------------
    # These methods are modelled after rdflib and provide some convinient
    # interfaces to the triples(), add_triples() and remove() methods
    # implemented by all backends.
    def _check_method(self, name):
        """Check that backend implements the given method."""
        if not hasattr(self.backend, name):
            raise NotImplementedError(
<<<<<<< HEAD
                f'Triplestore backend "{self.backend_name}" do not '
                f'implement a "{name}()" method.'
=======
                f"Triplestore backend {self.backend_name!r} do not implement a "
                f'"{name}()" method.'
>>>>>>> 8ef8b4e4
            )

    def add(self, triple: "Triple"):
        """Add `triple` to triplestore."""
        self.add_triples([triple])

<<<<<<< HEAD
    def value(self, subject=None, predicate=None, object=None, default=None, any=False):
=======
    def value(
        self, subject=None, predicate=None, object=None, default=None, any=False
    ):  # pylint: disable=redefined-builtin
>>>>>>> 8ef8b4e4
        """Return the value for a pair of two criteria.

        Useful if one knows that there may only be one value.

        Parameters:
            subject, predicate, object: Triple to match.
            default: Value to return if no matches are found.
            any: If true, return any matching value, otherwise raise
                UniquenessError.
        """
        triple = self.triples((subject, predicate, object))
        try:
            value = next(triple)
        except StopIteration:
            return default

        if any:
            return value

        try:
            next(triple)
        except StopIteration:
            return value
        else:
            raise UniquenessError("More than one match")

    def subjects(
        self, predicate=None, object=None  # pylint: disable=redefined-builtin
    ):
        """Returns a generator of subjects for given predicate and object."""
        for s, _, _ in self.triples((None, predicate, object)):
            yield s

    def predicates(
        self, subject=None, object=None  # pylint: disable=redefined-builtin
    ):
        """Returns a generator of predicates for given subject and object."""
        for _, p, _ in self.triples((subject, None, object)):
            yield p

    def objects(self, subject=None, predicate=None):
        """Returns a generator of objects for given subject and predicate."""
        for _, _, o in self.triples((subject, predicate, None)):
            yield o

    def subject_predicates(self, object=None):  # pylint: disable=redefined-builtin
        """Returns a generator of (subject, predicate) tuples for given
        object."""
        for s, p, _ in self.triples((None, None, object)):
            yield s, p

    def subject_objects(self, predicate=None):
        """Returns a generator of (subject, object) tuples for given
        predicate."""
        for s, _, o in self.triples((None, predicate, None)):
            yield s, o

    def predicate_objects(self, subject=None):
        """Returns a generator of (predicate, object) tuples for given
        subject."""
        for _, p, o in self.triples((subject, None, None)):
            yield p, o

    def set(self, triple):
        """Convenience method to update the value of object.

        Removes any existing triples for subject and predicate before adding
        the given `triple`.
        """
        s, p, _ = triple
        self.remove((s, p, None))
        self.add(triple)

    def has(
        self, subject=None, predicate=None, object=None
    ):  # pylint: disable=redefined-builtin
        """Returns true if the triplestore has any triple matching
        the give subject, predicate and/or object."""
        triple = self.triples((subject, predicate, object))
        try:
            next(triple)
        except StopIteration:
            return False
        return True

    # Methods providing additional functionality
    # ------------------------------------------
    def expand_iri(self, iri: str):
        """Return the full IRI if `iri` is prefixed.  Otherwise `iri` is
        returned."""
        match = re.match(_MATCH_PREFIXED_IRI, iri)
        if match:
            prefix, name = match.groups()
            if prefix not in self.namespaces:
                raise NamespaceError(f"unknown namespace: {prefix}")
            return f"{self.namespaces[prefix]}{name}"
        return iri

    def prefix_iri(self, iri: str, require_prefixed: bool = False):
        """Return prefixed IRI.

        This is the reverse of expand_iri().

        If `require_prefixed` is true, a NamespaceError exception is raised
        if no prefix can be found.
        """
        if not re.match(_MATCH_PREFIXED_IRI, iri):
            for prefix, namespace in self.namespaces.items():
                if iri.startswith(str(namespace)):
                    return f"{prefix}:{iri[len(str(namespace)):]}"
            if require_prefixed:
                raise NamespaceError(f"No prefix defined for IRI: {iri}")
        return iri

<<<<<<< HEAD
    def add_mapsTo(
        self,
        target: str,
        source: "Union[str, dlite.Instance, dataclass]",
=======
    def add_mapsTo(  # pylint: disable=invalid-name
        self,
        target: str,
        source: str,
>>>>>>> 8ef8b4e4
        property_name: str = None,
        cost: "Union[float, Callable]" = None,
        target_cost: bool = True,
    ):
        """Add 'mapsTo' relation to triplestore.

        Parameters:
            target: IRI of target ontological concept.
            source: Source IRI (or entity object).
            property_name: Name of property if `source` is an entity or
                an entity IRI.
            cost: User-defined cost of following this mapping relation
                represented as a float.  It may be given either as a
                float or as a callable taking the value of the mapped
                quantity as input and returning the cost as a float.
            target_cost: Whether the cost is assigned to mapping steps
                that have `target` as output.
        """
        self.bind("map", MAP)

        if not property_name and not isinstance(source, str):
            raise TriplestoreError(
                "`property_name` is required when `target` is not a string."
            )

        target = self.expand_iri(target)
        source = self.expand_iri(infer_iri(source))
        if property_name:
            source = f"{source}#{property_name}"
            self.add((source, MAP.mapsTo, target))
        if cost is not None:
            dest = target if target_cost else source
            self._add_cost(cost, dest)

    def add_function(
        self,
        func: Callable,
        expects: "Union[str, Sequence, Mapping]" = (),
        returns: "Union[str, Sequence]" = (),
        base_iri: str = None,
        standard: str = "fno",
        cost: "Union[float, Callable]" = None,
    ):
        """Inspect function and add triples describing it to the triplestore.

        Parameters:
            func: Function to describe.
            expects: Sequence of IRIs to ontological concepts corresponding
                to positional arguments of `func`.  May also be given as a
                dict mapping argument names to corresponding ontological IRIs.
            returns: IRI of return value.  May also be given as a sequence
                of IRIs, if multiple values are returned.
            base_iri: Base of the IRI representing the function in the
                knowledge base.  Defaults to the base IRI of the triplestore.
            standard: Name of ontology to use when describing the function.
                Defaults to the Function Ontology (FnO).
            cost: User-defined cost of following this mapping relation
                represented as a float.  It may be given either as a
                float or as a callable taking the same arguments as `func`
                returning the cost as a float.

        Returns:
            func_iri: IRI of the added function.
        """
        if isinstance(expects, str):
            expects = [expects]
        if isinstance(returns, str):
            returns = [returns]

        method = getattr(self, f"_add_function_{standard}")
        func_iri = method(func, expects, returns, base_iri)
        self.function_repo[func_iri] = func

        if cost is not None:
            for dest_iri in returns:
                self._add_cost(cost, dest_iri)

        return func_iri

    def _add_cost(self, cost: "Union[float, Callable[[], float]]", dest_iri):
        """Help function that adds `cost` to destination IRI `dest_iri`.

        `cost` should be either a float or a Callable returning a float.

        If `cost` is a callable it is just referred to with a literal
        id and is not ontologically described as a function.  The
        expected input arguments depends on the context, which is why
        this function is not part of the public API.  Use the add_mapsTo()
        and add_function() methods instead.
        """
        if self.has(dest_iri, DM.hasCost):
            warnings.warn(f"A cost is already assigned to IRI: {dest_iri}")
        elif callable(cost):
            cost_id = f"cost_function{function_id(cost)}"
            self.add((dest_iri, DM.hasCost, Literal(cost_id)))
            self.function_repo[cost_id] = cost
        else:
            self.add((dest_iri, DM.hasCost, Literal(cost)))

    def _add_function_fno(self, func, expects, returns, base_iri):
        """Implementing add_function() for FnO."""
        self.bind("fno", FNO)
        self.bind("dcterms", DCTERMS)
        self.bind("map", MAP)

        if base_iri is None:
            base_iri = self.base_iri if self.base_iri else ":"
        fid = function_id(func)  # Function id
        doc_string = inspect.getdoc(func)
        func_iri = f"{base_iri}{func.__name__}_{fid}"
        parlist = f"_:{func.__name__}{fid}parlist"
        outlist = f"_:{func.__name__}{fid}outlist"
        self.add((func_iri, RDF.type, FNO.Function))
        self.add((func_iri, FNO.expects, parlist))
        self.add((func_iri, FNO.returns, outlist))
        if doc_string:
            self.add((func_iri, DCTERMS.description, en(doc_string)))

        if isinstance(expects, Sequence):
            items = list(zip(expects, inspect.signature(func).parameters))
        else:
<<<<<<< HEAD
            items = [(expects[par], par) for par in signature.parameters.keys()]
=======
            items = [(expects[par], par) for par in inspect.signature(func).parameters]
>>>>>>> 8ef8b4e4
        lst = parlist
        for i, (iri, parname) in enumerate(items):
            lst_next = f"{parlist}{i+2}" if i < len(items) - 1 else RDF.nil
            par = f"{func_iri}_parameter{i+1}_{parname}"
            self.add((par, RDF.type, FNO.Parameter))
            self.add((par, RDFS.label, en(parname)))
            self.add((par, MAP.mapsTo, iri))
            self.add((lst, RDF.first, par))
            self.add((lst, RDF.rest, lst_next))
            lst = lst_next

        lst = outlist
        for i, iri in enumerate(returns):
            lst_next = f"{outlist}{i+2}" if i < len(returns) - 1 else RDF.nil
            val = f"{func_iri}_output{i+1}"
            self.add((val, RDF.type, FNO.Output))
            self.add((val, MAP.mapsTo, iri))
            self.add((lst, RDF.first, val))
            self.add((lst, RDF.rest, lst_next))
            lst = lst_next

        return func_iri


def infer_iri(obj):
    """Return IRI of the individual that stands for object `obj`."""
    if isinstance(obj, str):
        return obj
    if hasattr(obj, "uri") and obj.uri:
        # dlite.Metadata or dataclass (or instance with uri)
        return obj.uri
    if hasattr(obj, "uuid") and obj.uuid:
        # dlite.Instance or dataclass
        return obj.uuid
    if hasattr(obj, "schema") and callable(obj.schema):
        # pydantic.BaseModel
        schema = obj.schema()
        properties = schema["properties"]
        if "uri" in properties and properties["uri"]:
            return properties["uri"]
        if "uuid" in properties and properties["uuid"]:
            return properties["uuid"]
    raise TypeError("cannot infer IRI from object {obj!r}")


def function_id(func, length=4):
    """Return a checksum for function `func`.

    The returned object is a string of hexadecimal digits.

    `length` is the number of bytes in the returned checksum.  Since
    the current implementation is based on the shake_128 algorithm,
    it make no sense to set `length` larger than 32 bytes.
    """
    # return hex(crc32(inspect.getsource(func).encode())).lstrip('0x')
<<<<<<< HEAD
    return hashlib.shake_128(inspect.getsource(func).encode()).hexdigest(length)
=======
    return hashlib.shake_128(  # pylint: disable=too-many-function-args
        inspect.getsource(func).encode()
    ).hexdigest(length)
>>>>>>> 8ef8b4e4
<|MERGE_RESOLUTION|>--- conflicted
+++ resolved
@@ -7,12 +7,9 @@
 
 This module has no dependencies outside the standard library, but the
 triplestore backends may have.
-<<<<<<< HEAD
-=======
 
 For developers: The usage of `s`, `p`, and `o` represent the different parts of an
 RDF Triple: subject, predicate, and object.
->>>>>>> 8ef8b4e4
 """
 from __future__ import annotations  # Support Python 3.7 (PEP 585)
 
@@ -145,11 +142,7 @@
         for label in reversed(self._label_annotations):
             self._cache.update(
                 (o, s)
-<<<<<<< HEAD
-                for s, o in triplestore.subject_objects(la)
-=======
                 for s, o in triplestore.subject_objects(label)
->>>>>>> 8ef8b4e4
                 if s.startswith(self._iri)
             )
 
@@ -158,11 +151,7 @@
         # relations.
         # Is there an efficient way to loop over all IRIs in this namespace?
         self._cache.update(
-<<<<<<< HEAD
-            (s[n:], s)
-=======
             (s[len(self._iri) :], s)
->>>>>>> 8ef8b4e4
             for s in triplestore.subjects(RDFS.isDefinedBy, self._iri)
             if s.startswith(self._iri)
         )
@@ -237,23 +226,14 @@
 class Literal(str):
     """A literal RDF value."""
 
-<<<<<<< HEAD
-=======
     lang: str
     datatype: "Any"
 
->>>>>>> 8ef8b4e4
     def __new__(cls, value, lang=None, datatype=None):
         string = super().__new__(cls, value)
         if lang:
             if datatype:
-<<<<<<< HEAD
-                raise TypeError(
-                    "A literal can only have one of `lang` or " "`datatype`."
-                )
-=======
                 raise TypeError("A literal can only have one of `lang` or `datatype`.")
->>>>>>> 8ef8b4e4
             string.lang = str(lang)
             string.datatype = None
         else:
@@ -304,11 +284,7 @@
         value = str(self)
 
         if self.datatype == XSD.boolean:
-<<<<<<< HEAD
-            v = bool(self)
-=======
             value = bool(self)
->>>>>>> 8ef8b4e4
         elif self.datatype in (
             XSD.integer,
             XSD.int,
@@ -323,11 +299,7 @@
             XSD.byte,
             XSD.unsignedByte,
         ):
-<<<<<<< HEAD
-            v = int(self)
-=======
             value = int(self)
->>>>>>> 8ef8b4e4
         elif self.datatype in (
             XSD.double,
             XSD.decimal,
@@ -335,11 +307,7 @@
             OWL.real,
             OWL.rational,
         ):
-<<<<<<< HEAD
-            v = float(self)
-=======
             value = float(self)
->>>>>>> 8ef8b4e4
         elif self.datatype == XSD.hexBinary:
             value = self.encode()
         elif self.datatype == XSD.dateTime:
@@ -358,11 +326,7 @@
             XSD.NMTOKEN,
         ):
             warnings.warn(f"unknown datatype: {self.datatype} - assuming string")
-<<<<<<< HEAD
-        return v
-=======
         return value
->>>>>>> 8ef8b4e4
 
     def n3(self):  # pylint: disable=invalid-name
         """Returns a representation in n3 format."""
@@ -412,20 +376,12 @@
                 method.
         """
         module = import_module(
-<<<<<<< HEAD
-            backend if "." in backend else "tripper.backends." + backend
-        )
-        cls = getattr(module, backend.title() + "Strategy")
-        self.base_iri = base_iri
-        self.namespaces = {}
-        self.closed = False
-=======
             backend if "." in backend else f"tripper.backends.{backend}"
         )
-        cls = getattr(module, backend.title() + "Strategy")
+        cls = getattr(module, f"{backend.title()}Strategy")
         self.base_iri = base_iri
         self.namespaces: "Dict[str, Namespace]" = {}
->>>>>>> 8ef8b4e4
+        self.closed = False
         self.backend_name = backend
         self.backend = cls(base_iri=base_iri, **kwargs)
         # Keep functions in the triplestore for convienence even though
@@ -450,7 +406,6 @@
 
     # Methods optionally implemented by backend
     # -----------------------------------------
-<<<<<<< HEAD
     def close(self):
         """Calls the backend close() method if it is implemented.
         Otherwise, this method has no effect.
@@ -461,12 +416,9 @@
             self.backend.close()
         self.closed = True
 
-    def parse(self, source=None, format=None, **kwargs):
-=======
     def parse(
         self, source=None, format=None, **kwargs  # pylint: disable=redefined-builtin
     ):
->>>>>>> 8ef8b4e4
         """Parse source and add the resulting triples to triplestore.
 
         Parameters:
@@ -524,20 +476,6 @@
 
         If `namespace` is None, the corresponding prefix is removed.
         """
-<<<<<<< HEAD
-        if namespace is None:
-            del self.namespaces[prefix]
-            ns = None
-        else:
-            ns = (
-                namespace
-                if isinstance(namespace, Namespace)
-                else Namespace(namespace, **kwargs)
-            )
-            self.namespaces[prefix] = ns
-
-=======
->>>>>>> 8ef8b4e4
         if hasattr(self.backend, "bind"):
             self.backend.bind(prefix, namespace)
 
@@ -561,26 +499,17 @@
         """Check that backend implements the given method."""
         if not hasattr(self.backend, name):
             raise NotImplementedError(
-<<<<<<< HEAD
-                f'Triplestore backend "{self.backend_name}" do not '
-                f'implement a "{name}()" method.'
-=======
                 f"Triplestore backend {self.backend_name!r} do not implement a "
                 f'"{name}()" method.'
->>>>>>> 8ef8b4e4
             )
 
     def add(self, triple: "Triple"):
         """Add `triple` to triplestore."""
         self.add_triples([triple])
 
-<<<<<<< HEAD
-    def value(self, subject=None, predicate=None, object=None, default=None, any=False):
-=======
-    def value(
+    def value(  # pylint: disable=redefined-builtin
         self, subject=None, predicate=None, object=None, default=None, any=False
-    ):  # pylint: disable=redefined-builtin
->>>>>>> 8ef8b4e4
+    ):
         """Return the value for a pair of two criteria.
 
         Useful if one knows that there may only be one value.
@@ -695,17 +624,10 @@
                 raise NamespaceError(f"No prefix defined for IRI: {iri}")
         return iri
 
-<<<<<<< HEAD
-    def add_mapsTo(
-        self,
-        target: str,
-        source: "Union[str, dlite.Instance, dataclass]",
-=======
     def add_mapsTo(  # pylint: disable=invalid-name
         self,
         target: str,
         source: str,
->>>>>>> 8ef8b4e4
         property_name: str = None,
         cost: "Union[float, Callable]" = None,
         target_cost: bool = True,
@@ -827,11 +749,7 @@
         if isinstance(expects, Sequence):
             items = list(zip(expects, inspect.signature(func).parameters))
         else:
-<<<<<<< HEAD
-            items = [(expects[par], par) for par in signature.parameters.keys()]
-=======
             items = [(expects[par], par) for par in inspect.signature(func).parameters]
->>>>>>> 8ef8b4e4
         lst = parlist
         for i, (iri, parname) in enumerate(items):
             lst_next = f"{parlist}{i+2}" if i < len(items) - 1 else RDF.nil
@@ -887,10 +805,6 @@
     it make no sense to set `length` larger than 32 bytes.
     """
     # return hex(crc32(inspect.getsource(func).encode())).lstrip('0x')
-<<<<<<< HEAD
-    return hashlib.shake_128(inspect.getsource(func).encode()).hexdigest(length)
-=======
     return hashlib.shake_128(  # pylint: disable=too-many-function-args
         inspect.getsource(func).encode()
-    ).hexdigest(length)
->>>>>>> 8ef8b4e4
+    ).hexdigest(length)