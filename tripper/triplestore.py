--- conflicted
+++ resolved
@@ -352,13 +352,8 @@
     ) -> None:
         """Parse source and add the resulting triples to triplestore.
 
-<<<<<<< HEAD
-        Parameters:
-            source: File-like object, file name or URL.
-=======
-        Arguments:
-            source: File-like object or file name.
->>>>>>> a3f69a0b
+        Arguments:
+            source: File-like object. File name or URL.
             format: Needed if format can not be inferred from source.
             fallback_backend: If the current backend doesn't implement
                 parse, use the `fallback_backend` instead.
