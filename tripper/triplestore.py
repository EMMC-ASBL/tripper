--- conflicted
+++ resolved
@@ -293,13 +293,8 @@
         self,
         source=None,
         format=None,
-<<<<<<< HEAD
         fallback_backend="rdflib",
         fallback_backend_kwargs=None,
-=======
-        backend=None,
-        backend_kwargs=None,
->>>>>>> 63646f60
         **kwargs,  # pylint: disable=redefined-builtin
     ) -> None:
         """Parse source and add the resulting triples to triplestore.
@@ -307,23 +302,15 @@
         Parameters:
             source: File-like object or file name.
             format: Needed if format can not be inferred from source.
-<<<<<<< HEAD
             fallback_backend: If the current backend doesn't implement
                 parse, use the `fallback_backend` instead.
             fallback_backend_kwargs: Dict with additional keyword arguments
                 for initialising `fallback_backend`.
-=======
-            backend: If given, use the parse() method of the specified
-                backend instead of the current backend.
-            backend_kwargs: Dict with additional keyword arguments passed
-                when instantiating `backend`.
->>>>>>> 63646f60
             kwargs: Keyword arguments passed to the backend.
                 The rdflib backend supports e.g. `location` (absolute
                 or relative URL) and `data` (string containing the
                 data to be parsed) arguments.
         """
-<<<<<<< HEAD
         if hasattr(self.backend, "parse"):
             self._check_method("parse")
             self.backend.parse(source=source, format=format, **kwargs)
@@ -335,17 +322,6 @@
             )
             ts.parse(source=source, format=format, **kwargs)
             self.add_triples(ts.triples())
-=======
-        if backend and backend != self.backend_name:
-            if backend_kwargs is None:
-                backend_kwargs = {}
-            ts = Triplestore(backend=backend, **backend_kwargs)
-            ts.parse(source=source, format=format, **kwargs)
-            self.add_triples(ts.triples())
-        else:
-            self._check_method("parse")
-            self.backend.parse(source=source, format=format, **kwargs)
->>>>>>> 63646f60
 
         if hasattr(self.backend, "namespaces"):
             for prefix, namespace in self.backend.namespaces().items():
@@ -356,13 +332,8 @@
         self,
         destination=None,
         format="turtle",  # pylint: disable=redefined-builtin
-<<<<<<< HEAD
         fallback_backend="rdflib",
         fallback_backend_kwargs=None,
-=======
-        backend=None,
-        backend_kwargs=None,
->>>>>>> 63646f60
         **kwargs,
     ) -> "Union[None, str]":
         """Serialise triplestore.
@@ -372,40 +343,20 @@
                 serialisation is returned.
             format: Format to serialise as.  Supported formats, depends on
                 the backend.
-<<<<<<< HEAD
             fallback_backend: If the current backend doesn't implement
                 serialisation, use the `fallback_backend` instead.
             fallback_backend_kwargs: Dict with additional keyword arguments
                 for initialising `fallback_backend`.
-=======
-            backend: If given, use the parse() method of the specified
-                backend instead of the current backend.
-            backend_kwargs: Dict with additional keyword arguments passed
-                when instantiating `backend`.
->>>>>>> 63646f60
             kwargs: Passed to the backend serialize() method.
 
         Returns:
             Serialized string if `destination` is None.
         """
-<<<<<<< HEAD
         if hasattr(self.backend, "parse"):
-=======
-        if backend and backend != self.backend_name:
-            if backend_kwargs is None:
-                backend_kwargs = {}
-            ts = Triplestore(backend=backend, **backend_kwargs)
-            ts.add_triples(self.triples())
-            return ts.serialize(
-                destination=destination, format=format, **kwargs
-            )
-        else:
->>>>>>> 63646f60
             self._check_method("serialize")
             return self.backend.serialize(
                 destination=destination, format=format, **kwargs
             )
-<<<<<<< HEAD
 
         if fallback_backend_kwargs is None:
             fallback_backend_kwargs = {}
@@ -414,8 +365,6 @@
         for prefix, iri in self.namespaces.items():
             ts.bind(prefix, iri)
         return ts.serialize(destination=destination, format=format, **kwargs)
-=======
->>>>>>> 63646f60
 
     def query(self, query_object, **kwargs) -> "List[Tuple[str, ...]]":
         """SPARQL query.
