"""Utility functions."""

# pylint: disable=invalid-name,redefined-builtin
import datetime
import hashlib
import inspect
import random
import re
import string
from typing import TYPE_CHECKING

from tripper.literal import Literal
from tripper.namespace import XSD, Namespace

if TYPE_CHECKING:  # pragma: no cover
<<<<<<< HEAD
    from pathlib import Path
    from typing import Any, Callable, Tuple, Union
=======
    from typing import (
        Any,
        Callable,
        Generator,
        Iterable,
        Optional,
        Tuple,
        Union,
    )
>>>>>>> 6500dca7

    from tripper import Triplestore

    # Additional types
    OptionalTriple = Tuple[
        Union[str, None], Union[str, None], Union[str, Any, None]
    ]
    Triple = Tuple[str, str, Union[str, Any]]


__all__ = (
    "infer_iri",
    "split_iri",
    "function_id",
    "en",
    "parse_literal",
    "parse_object",
    "as_python",
    "check_function",
    "random_string",
    "extend_namespace",
)


def infer_iri(obj):
    """Return IRI of the individual that stands for object `obj`."""

    # Please note that tripper does not depend on neither DLite nor Pydantic.
    # Hence neither of these packages are imported.  However, due to duck-
    # typing, infer_iri() is still able to recognise DLite and Pydantic
    # objects and infer their IRIs.

    if isinstance(obj, str):
        iri = obj
    elif hasattr(obj, "uri") and isinstance(obj.uri, str):
        # dlite.Metadata or dataclass (or instance with uri)
        iri = obj.uri
    elif hasattr(obj, "uuid") and obj.uuid:
        # dlite.Instance or dataclass
        iri = str(obj.uuid)
    elif hasattr(obj, "schema") and callable(obj.schema):
        # pydantic.BaseModel
        if hasattr(obj, "identity") and isinstance(obj.identity, str):
            # soft7 pydantic model
            iri = obj.identity
        else:
            # pydantic instance
            schema = obj.schema()
            properties = schema["properties"]
            if "uri" in properties and isinstance(properties["uri"], str):
                iri = properties["uri"]
            if "identity" in properties and isinstance(
                properties["identity"], str
            ):
                iri = properties["identity"]
            if "uuid" in properties and properties["uuid"]:
                iri = str(properties["uuid"])
    else:
        raise TypeError(f"cannot infer IRI from object: {obj!r}")
    return str(iri)


def split_iri(iri: str) -> "Tuple[str, str]":
    """Split iri into namespace and name parts and return them as a tuple.

    Parameters:
        iri: The IRI to be split.

    Returns:
        A split IRI. Split into namespace and name.

    """
    if "#" in iri:
        namespace, name = iri.rsplit("#", 1)
        return f"{namespace}#", name

    if "/" in iri:
        namespace, name = iri.rsplit("/", 1)
        return f"{namespace}/", name

    raise ValueError("all IRIs should contain a slash")


def function_id(func: "Callable", length: int = 4) -> str:
    """Return a checksum for function `func`.

    The returned object is a string of hexadecimal digits.

    `length` is the number of bytes in the returned checksum.  Since
    the current implementation is based on the shake_128 algorithm,
    it make no sense to set `length` larger than 32 bytes.
    """
    source = inspect.getsource(func)
    doc = func.__doc__ if func.__doc__ else ""
    return hashlib.shake_128(  # pylint: disable=too-many-function-args
        (source + doc).encode()
    ).hexdigest(length)


def bnode_iri(prefix: str = "", source: str = "", length: int = 5) -> str:
    """Returns a new IRI for a blank node.

    Parameters:
        prefix: A prefix to insert between "_:" and the hash.
        source: An unique string that the returned bnode will be a hash of.
            The default is to generate a random hash.
        length: Length is the number of bytes in the hash.  The default
            length of 5 is a compromise between readability (10 characters)
            and safety (corresponding to about 1e12 possibilites).  You can
            change it to 16 to get 128 bits, corresponding to the uniqueness
            of UUIDs).  It makes no sense to go beyond 32, because that is
            the maximum of the underlying shake_128 algorithm.

    Returns:
        A new bnode IRI of the form "_:<prefix><hash>", where `<prefix>`
        is `prefix` and `<hash>` is a hex-encoded hash of `source`.
    """
    if source:
        hash = hashlib.shake_128(source.encode()).hexdigest(length)
    else:
        # From Python 3.9 we can use random.randbytes(length).hex()
        hash = "".join(
            hex(random.randint(0, 255))[2:] for i in range(length)  # nosec
        )
    return f"_:{prefix}{hash}"


def tfilter(
    triples: "Iterable[Triple]",
    subject: "Optional[Union[Iterable[str], str]]" = None,
    predicate: "Optional[Union[Iterable[str], str]]" = None,
    object: "Optional[Union[Iterable, str, Literal]]" = None,
) -> "Generator[Triple, None, None]":
    """Filters out non-matching triples.

    Parameters:
        triples: Triples to filter from.
        subject: If given, only keep triples whos subject matches `subject`.
            Can be an iterable of subjects.
        predicate: If given, only keep triples whos predicate matches
            `predicate`.  Can be an iterable of subjects.
        object: If given, only keep triples whos subject matches `object`.
            Can be an iterable of objects.

    Returns:
        A generator over matching triples.
    """
    for s, p, o in triples:
        if subject and (
            s != subject if isinstance(subject, str) else s not in subject
        ):
            continue
        if predicate and (
            p != predicate
            if isinstance(predicate, str)
            else p not in predicate
        ):
            continue
        if object and (
            o != object
            if isinstance(object, (str, Literal))
            else o not in object
        ):
            continue
        yield s, p, o


def en(value) -> "Literal":  # pylint: disable=invalid-name
    """Convenience function that returns value as a plain english literal.

    Equivalent to ``Literal(value, lang="en")``.
    """
    return Literal(value, lang="en")


def parse_literal(literal: "Any") -> "Any":
    """Parse Python object `literal` and return it as an instance of Literal.

    The main difference between this function and the Literal constructor,
    is that this function correctly interprets n3-encoded literal strings.
    """
    # pylint: disable=invalid-name,too-many-branches,too-many-return-statements
    lang, datatype = None, None

    if isinstance(literal, Literal):
        return literal

    if hasattr(literal, "lang"):
        lang = literal.lang
    elif hasattr(literal, "language"):
        lang = literal.language

    if (
        not lang
        and hasattr(literal, "datatype")
        and literal.datatype is not None
    ):
        datatype = str(literal.datatype)

    # This will handle rdflib literals correctly and probably most other
    # literal representations as well.
    if hasattr(literal, "value"):
        return Literal(literal.value, lang=lang, datatype=datatype)

    if not isinstance(literal, str):
        if isinstance(literal, tuple(Literal.datatypes)):
            return Literal(
                literal,
                lang=lang,
                datatype=Literal.datatypes.get(type(literal))[
                    0
                ],  # type: ignore
            )
        raise TypeError(f"unsupported literal type: {type(literal)}")

    if hasattr(literal, "n3") and callable(literal.n3):
        return parse_literal(literal.n3())

    match = re.match(r'^\s*("""(.*)"""|"(.*)")\s*$', literal, flags=re.DOTALL)
    if match:
        _, v1, v2 = match.groups()
        value, datatype = v1 if v1 else v2, XSD.string
    else:
        match = re.match(
            r'^\s*("""(.*)"""|"(.*)")\^\^(<([^>]+)>|([^<].*))\s*$',
            literal,
            flags=re.DOTALL,
        )
        if match:
            _, v1, v2, _, d1, d2 = match.groups()
            value = v1 if v1 else v2
            datatype = d1 if d1 else d2
        else:
            match = re.match(
                r'^\s*("""(.*)"""|"(.*)")@(.*)\s*$', literal, flags=re.DOTALL
            )
            if match:
                _, v1, v2, lang = match.groups()
                value = v1 if v1 else v2
            else:
                value = literal

    if lang or datatype:
        if datatype:
            types = {}
            for pytype, datatypes in Literal.datatypes.items():
                types.update({t: pytype for t in datatypes})
            type_ = types.get(datatype, str)
            if type_ is bool and value in ("False", "false", "0", 0, False):
                return Literal(False)
            try:
                value = type_(value)
            except TypeError:
                pass
        return Literal(value, lang=lang, datatype=datatype)

    for type_, datatypes in Literal.datatypes.items():
        if type_ is not bool:
            try:
                return Literal(
                    type_(literal), lang=lang, datatype=datatypes[0]
                )
            except (ValueError, TypeError):
                pass

    raise ValueError(f'cannot parse literal "{literal}"')


# Note:
# The return type of parse_object() should really be "Union[str,
# Literal]", but the current version of mypy interprets `Literal` as
# `typing.Literal`, resulting in mypy reporting a lot of false errors.
# It even doesn't understand if we write "Union[str, tripper.Literal".
# Changing to `Any` solves the problem, to the price of loosing
# accuracy...
#
def parse_object(obj: "Union[str, Literal]") -> "Union[str, Any]":
    """Applies heuristics to parse RDF object `obj` to an IRI or literal.

    The following heuristics is performed (in the given order):
    - If `obj` is a Literal, it is returned.
    - If `obj` is a string and
      - starts with "_:", it is assumed to be a blank node and returned.
      - starts with a scheme, it is asumed to be an IRI and returned.
      - can be converted to a float, int or datetime, it is returned
        converted to a literal of the corresponding type.
      - it is a valid n3 representation, return it as the given type.
      - otherwise, return it as a xsd:string literal.
    - Otherwise, raise an ValueError.

    Returns
        A string if `obj` is considered to be an IRI, otherwise a
        literal.
    """
    # pylint: disable=too-many-return-statements
    if isinstance(obj, Literal):
        return obj
    if isinstance(obj, str):
        if obj.startswith("_:") or re.match(r"^[a-z]+://", obj):  # IRI
            return obj
        if obj in ("true", "false"):  # boolean
            return Literal(obj, datatype=XSD.boolean)
        if re.match(r"^\s*[+-]?\d+\s*$", obj):  # integer
            return Literal(obj, datatype=XSD.integer)
        if check_function(float, obj, ValueError):  #  float
            return Literal(obj, datatype=XSD.double)
        if check_function(
            datetime.datetime.fromisoformat, obj, ValueError
        ):  #  datetime
            return Literal(obj, datatype=XSD.dateTime)
        return parse_literal(obj)
    raise ValueError("`obj` should be a literal or a string.")


def as_python(value: "Any") -> "Any":
    """Converts `value` to a native Python representation.

    If `value` is a Literal, its Python representation will be returned.
    If `value` is a string, it will first be converted to a Literal, before
    its Python representation is returned.
    Otherwise, `value` will be returned as-is.
    """
    if isinstance(value, Literal):
        return value.to_python()
    if isinstance(value, str):
        return parse_literal(value).to_python()
    return value


def check_function(func: "Callable", s: str, exceptions) -> bool:
    """Help function returning true if `func(s)` does not raise an exception.

    False is returned if `func(s)` raises an exception listed in `exceptions`.
    Otherwise the exception is propagated.
    """
    # Note that the missing type hint on `exceptions` is deliberate, see
    # https://peps.python.org/pep-0484/#exceptions
    try:
        func(s)
    except exceptions:
        return False
    return True


def random_string(length=8):
    """Return a random string of the given length."""
    letters = string.ascii_letters + string.digits
    return "".join(random.choice(letters) for i in range(length))  # nosec


def extend_namespace(
    namespace: Namespace,
    triplestore: "Union[Triplestore, str, Path, dict]",
):
    """Extend a namespace with additional known names.

    This makes only sense if the namespace was created with
    `label_annotations` or `check` set to true.

    Arguments:
        namespace: The namespace to extend.
        triplestore: Source from which to extend the namespace. It can be
            of one of the following types:
              - Triplestore: triplestore object to read from
              - str: URL to a triplestore to read from.  May also be a
                path to a local file to read from
              - Path: path to a local file to read from
              - dict: dict mapping new IRI names to their corresponding IRIs
    """
    if namespace._iris is None:  # pylint: disable=protected-access
        raise TypeError(
            "only namespaces created with `label_annotations` or `check` set "
            "to true can be extend"
        )
    if isinstance(triplestore, dict):
        namespace._iris.update(triplestore)  # pylint: disable=protected-access
    else:
        namespace._update_iris(  # pylint: disable=protected-access
            triplestore, reload=True
        )<|MERGE_RESOLUTION|>--- conflicted
+++ resolved
@@ -13,10 +13,7 @@
 from tripper.namespace import XSD, Namespace
 
 if TYPE_CHECKING:  # pragma: no cover
-<<<<<<< HEAD
     from pathlib import Path
-    from typing import Any, Callable, Tuple, Union
-=======
     from typing import (
         Any,
         Callable,
@@ -26,7 +23,6 @@
         Tuple,
         Union,
     )
->>>>>>> 6500dca7
 
     from tripper import Triplestore
 
